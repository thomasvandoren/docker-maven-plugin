# ChangeLog

* **0.13.3**
  - Allow dangling images to be cleaned up after build (#20)
  - Adapt order of WORKDIR and RUN when building images (#222)
  - Allow 'build' and/or 'run' configuration to be skipped (#207)
  - Refactored to use 'inspect' instead of 'list' for checking the existence of an image (#230)
  - Refactored ApacheHttpClientDelegate to avoid leaking connections (#232)
  - Allow empty `build` or `assembly` elements (#214/#236) 
<<<<<<< HEAD
  - Add new configuration parameter 'maxConnections' to allow to specify the number of parallel 
    connections to the Docker Host. Default: 100 (#254)
  - Allow multiple containers of the same image to be linked (#182)
  - HTTP method and status code can be specified when waiting on an HTTP URL (#258)
   
=======
  - Introduced global `portPropertyFile` setting (#90)
  - Allow the container's host ip to be bound to a maven property and exported

>>>>>>> 88f7990f
* **0.13.2**
  - "run" directives can be added to the Dockerfile (#191)
  - Support user information in wait URL (#211)
  - Stop started container in case of an error during startup (#217)
  - Allow linking to external containers (#195)
  - Allow volume mounting from external containers (#73)
  
* **0.13.1**
  - Allow autoPull to be forced on docker:build and docker:start (#96)
  - Respect username when looking up credentials for a Docker registry (#174)
  - Add "force=1" to push for Fedora/CentOs images allowing to push to docker hub
  
Note that the default registry has been changed to `docker.io` as docker hub doesn't use 
`registry.hub.docker.com` as the default registry and refused to authenticate against this 
registry. For backward compatibility reasons `registry.hub.docker.com`, `index.docker.io` and 
`docker.io` can be used as a server id in `~/.m2/settings.xml` for the default credentials for
pushing without registry to Docker hub.

* **0.13.0**
  - Add `docker:watch` (#187) 
  - Allow `extraHosts` IPs to be resolved at runtime (#196)
  - Add `workDir` as configuration option to `<build>` (#204) 
  - Fix problem with log output and wait (#200) 
  - Don't verify SSL server certificates if `DOCKER_TLS_VERIFY` is not set (#192)
  - For bind path on Windows machines (#188)
  - No 'from' required when using a Dockerfile (#201)
  - Support for LABEL for build and run.

Note that since version 0.13.0 this plugin requires Docker API version v1.17 or later in order to support labels.  
 
The watch feature has changed: Instead of using paramters like `docker.watch` or `docker.watch.interval` for `docker:start`
a dedicated `docker:watch` has been introduced. Also the `<run><watch>...</watch></run>` configuration has been moved 
one level up so that `<watch>` and `<run>` are on the same level. Please refer to the [manual](manual.md#watching-for-image-changes) 
for an in depth explanation of the much enhanced watch functionality.
  
* **0.12.0**
  - Allow CMD and ENTRYPOINT with shell and exec arguments (#130, #149)
  - Unix Socket support (#179)
  - Add a new parameter 'skipTags' for avoiding configured tagging of images (#145)
  - Break build if log check or URL check runs into a timeout (#173)
  
Please note that for consistencies sake `<command>` has been renamed to `<cmd>` which contains inner elements 
to match better the equivalent Dockerfile argument. The update should be trivial and easy to spot since a build will croak immediately.

The old format

````xml
  <build>
    <command>java -jar /server.jar</command>
  </build>
````

becomes now

````xml
  <build>
    <cmd>
      <exec>
         <arg>java</arg>
         <arg>-jar</arg>
         <arg>/server.jar</arg>
      </exec>         
    </cmd>
  </build>
````
 
or 

````xml
  <build>
    <cmd>
      <shell>java -jar /server.jar</shell>
    </cmd>
  </build>
````

depending on whether you prefer the `exec` or `shell` form.

* **0.11.5**
  - Fix problem with http:// URLs when a CERT path is set
  - Fix warnings when parsing a pull response
  - Add a new parameter 'docker.follow' which makes a `docker:start` blocking until the CTRL-C is pressed (#176)
  - Add a `user` parameter to the assembly configuration so that the added files are created for this user 
  - Fix problem when creating intermediate archive for collecting assembly files introduced with #139. The 
    container can be now set with "mode" in the assembly configuration with the possible values `dir`, `tar`, `tgz`
    and `zip` (#171)
  - Workaround Docker problem when using an implicit registry `index.docker.io` when no registry is explicitly given. 
  - Fixed references to docker hub in documentation (#169)
  - Fixed registry authentication lookup (#146)
    
* **0.11.4**
  - Fixed documentation for available properties
  - Changed property `docker.assembly.exportBase` to `docker.assembly.exportBaseDir` (#164)
  - Changed default behaviour of `exportBaseDir` (true if no base image used with `from`, false otherwise)
  - Fix log messages getting cut off in the build (#163)
  - Allow system properties to overwrite dynamic port mapping (#161)
  - Fix for empty authentication when pushing to registries (#102)
  - Added watch mode for images with `-Ddocker.watch` (#141)
  - Added support for inline assemblies (#157, #158)
  - Add support for variable substitution is environment declarations (#137)
  - Use Tar archive as intermediate container when creating image (#139)  
  - Better error handling for Docker errors wrapped in JSON response only (#167) 
  
* **0.11.3**
  - Add support for removeVolumes in `docker:stop` configuration (#120)
  - Add support for setting a custom maintainer in images (#117)
  - Allow containers to be named using `<namingStrategy>alias</namingStrategy>` when started (#48)
  - Add new global property 'docker.verbose' for switching verbose image build output (#36)
  - Add support for environment variables specified in a property file (#128)
  - Documentation improvements (#107, #121)
  - Allow to use a dockerFileDir without any assembly
  
* **0.11.2**
  - Fix maven parse error when specifying restart policy (#99)
  - Allow host names to be used in port bindings (#101)
  - Add support for tagging at build and push time (#104)
  - Use correct output dir during multi-project builds (#97)
  - `descriptor` and `descriptorRef` in the assembly configuration are now optional (#66)
  - Fix NPE when filtering enabled during assembly creation (#82)
  - Allow `${project.build.finalName}` to be overridden when using a pre-packaged assembly descriptor
    for artifacts (#111)

* **0.11.1**
  - Add support for binding UDP ports (#83)
  - "Entrypoint" supports now arguments (#84)
  - Fix basedir for multi module projects (#89)
  - Pull base images before building when "autoPull" is switched on (#76, #77, #88)
  - Fix for stopping containers without tag (#86)
  
* **0.11.0**
  - Add support for binding/exporting containers during startup (#55)
  - Provide better control of the build assembly configuration. In addition, the plugin will now search
    for assembly descriptors in `src/main/docker`. This default can be overridden via the global
    configuration option `sourceDirectory`.
  - An external `Dockerfile` can now be specified to build an image.
  - When "creating" containers they get now all host configuration instead of during "start". This is
    the default behaviour since v1.15 while the older variant where the host configuration is fed into
    the "start" call is deprecated and will go away.
  - Allow selecting the API version with the configuration "apiVersion".
    Default and minimum API version is now "v1.15"
  - A registry can be specified as system property `docker.registry` or
    environment variable `DOCKER_REGISTRY` (#26)
  - Add new wait parameter `shutdown` which allows to specify the amount of time to wait between stopping
    a container and removing it (#54)

Please note, that the syntax for binding volumes from another container has changed slightly in 0.10.6.
See "[Volume binding](manual.md#volume-binding)" for details but in short:

````xml
<run>
  <volumes>
    <from>data</from>
    <from>jolokia/demo</from>
  </volumes>
  ....
</run>
````

becomes

````xml
<run>
  <volumes>
    <from>
      <image>data</image>
      <image>jolokia/demo</image>
    </from>
  </volumes>
  ....
</run>
````

The syntax for specifying the build assembly configuration has also changed. See "[Build Assembly]
(manual.md#build-assembly)" for details but in short:

`````xml
<build>
  ...
  <exportDir>/export</exportDir>
  <assemblyDescriptor>src/main/docker/assembly.xml</assemblyDescriptor>  
</build>  
````

becomes

`````xml
<build>
  ...
  <assembly>
    <basedir>/export</basedir>
    <descriptor>assembly.xml</descriptor>
  </assembly>
</build>           
````

* **0.10.5**
  - Add hooks for external configurations
  - Add property based configuration for images (#42)
  - Add new goal `docker:logs` for showing logs of configured containers (#49)
  - Support for showing logs during `docker:start` (#8)
  - Use `COPY` instead of `ADD` when putting a Maven assembly into the container (#53)
  - If `exportDir` is `/` then do not actually export (since it doesn't make much sense) (see #62)

* **0.10.4**
  - Restructured and updated documentation
  - Fixed push issue when using a private registry (#40)
  - Add support for binding to an arbitrary host IP (#39)

* **0.10.3**
  - Added "remove" goal for cleaning up images
  - Allow "stop" also as standalone goal for stopping all managed builds

* **0.10.2**
  - Support for SSL Authentication with Docker 1.3. Plugin will respect `DOCKER_CERT_PATH` with fallback to `~/.docker/`. 
    The plugin configuration `certPath` can be used, too and has the highest priority.
  - Getting rid of UniRest, using [Apache HttpComponents](http://hc.apache.org/) exclusively for contacting the Docker host.
  - Support for linking of containers (see the configuration in the [shootout-docker-maven](https://github.com/rhuss/shootout-docker-maven/blob/master/pom.xml) POM)
    Images can be specified in any order, the plugin takes care of the right startup order when running containers.
  - Support for waiting on a container's log output before continuing 

## 0.9.x Series 

Original configuration syntax (as described in the old [README](readme-0.9.x.md))

* **0.9.12**
  - Fixed push issue when using a private registry (#40)

* **0.9.11**
  - Support for SSL Authentication with Docker 1.3. Plugin will respect `DOCKER_CERT_PATH` with fallback to `~/.docker/`. 
    The plugin configuration `certPath` can be used, too and has the highest priority.<|MERGE_RESOLUTION|>--- conflicted
+++ resolved
@@ -7,17 +7,13 @@
   - Refactored to use 'inspect' instead of 'list' for checking the existence of an image (#230)
   - Refactored ApacheHttpClientDelegate to avoid leaking connections (#232)
   - Allow empty `build` or `assembly` elements (#214/#236) 
-<<<<<<< HEAD
   - Add new configuration parameter 'maxConnections' to allow to specify the number of parallel 
     connections to the Docker Host. Default: 100 (#254)
   - Allow multiple containers of the same image to be linked (#182)
   - HTTP method and status code can be specified when waiting on an HTTP URL (#258)
-   
-=======
   - Introduced global `portPropertyFile` setting (#90)
   - Allow the container's host ip to be bound to a maven property and exported
 
->>>>>>> 88f7990f
 * **0.13.2**
   - "run" directives can be added to the Dockerfile (#191)
   - Support user information in wait URL (#211)
