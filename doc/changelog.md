--- conflicted
+++ resolved
@@ -4,11 +4,8 @@
   - "run" directives can be added to the Dockerfile (#191)
   - Support user information in wait URL (#211)
   - Stop started container in case of an error during startup (#217)
-<<<<<<< HEAD
-=======
   - Allow linking to external containers (#195)
   - Allow volume mounting from external containers (#73)
->>>>>>> 81b9ac6c
   
 * **0.13.1**
   - Allow autoPull to be forced on docker:build and docker:start (#96)
