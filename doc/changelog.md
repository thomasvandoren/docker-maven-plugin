# ChangeLog

<<<<<<< HEAD
* **0.12.0**
  - Allow CMD and ENTRYPOINT with shell and exec arguments (#130, #149)
  - Unix Socket support (#179)
  
Please note that for consistencies sake `<command>` has been renamed to `<cmd>` which contains inner elements 
to match better the equivalent Dockerfile argument. The update should be trivial and easy to spot since a build will croak immediately.

The old format

````xml
  <build>
    <command>java -jar /server.jar</command>
  </build>
````

becomes now

````xml
  <build>
    <cmd>
      <exec>
         <arg>java</arg>
         <arg>-jar</arg>
         <arg>/server.jar</arg>
      </exec>         
    </cmd>
  </build>
````
 
or 

````xml
  <build>
    <cmd>
      <shell>java -jar /server.jar</shell>
    </cmd>
  </build>
````

depending on whether you prefer the `exec` or `shell` form.
=======
* **0.12**
  - Add a new parameter 'docker.skipTags' that suppresses tagging of images that have been built.
>>>>>>> dc935a36

* **0.11.5**
  - Fix problem with http:// URLs when a CERT path is set
  - Fix warnings when parsing a pull response
  - Add a new parameter 'docker.follow' which makes a `docker:start` blocking until the CTRL-C is pressed (#176)
  - Add a `user` parameter to the assembly configuration so that the added files are created for this user 
  - Fix problem when creating intermediate archive for collecting assembly files introduced with #139. The 
    container can be now set with "mode" in the assembly configuration with the possible values `dir`, `tar`, `tgz`
    and `zip` (#171)
  - Workaround Docker problem when using an implicit registry `index.docker.io` when no registry is explicitly given. 
  - Fixed references to docker hub in documentation (#169)
  - Fixed registry authentication lookup (#146)
    
* **0.11.4**
  - Fixed documentation for available properties
  - Changed property `docker.assembly.exportBase` to `docker.assembly.exportBaseDir` (#164)
  - Changed default behaviour of `exportBaseDir` (true if no base image used with `from`, false otherwise)
  - Fix log messages getting cut off in the build (#163)
  - Allow system properties to overwrite dynamic port mapping (#161)
  - Fix for empty authentication when pushing to registries (#102)
  - Added watch mode for images with `-Ddocker.watch` (#141)
  - Added support for inline assemblies (#157, #158)
  - Add support for variable substitution is environment declarations (#137)
  - Use Tar archive as intermediate container when creating image (#139)  
  - Better error handling for Docker errors wrapped in JSON response only (#167) 
  
* **0.11.3**
  - Add support for removeVolumes in `docker:stop` configuration (#120)
  - Add support for setting a custom maintainer in images (#117)
  - Allow containers to be named using `<namingStrategy>alias</namingStrategy>` when started (#48)
  - Add new global property 'docker.verbose' for switching verbose image build output (#36)
  - Add support for environment variables specified in a property file (#128)
  - Documentation improvements (#107, #121)
  - Allow to use a dockerFileDir without any assembly
  
* **0.11.2**
  - Fix maven parse error when specifying restart policy (#99)
  - Allow host names to be used in port bindings (#101)
  - Add support for tagging at build and push time (#104)
  - Use correct output dir during multi-project builds (#97)
  - `descriptor` and `descriptorRef` in the assembly configuration are now optional (#66)
  - Fix NPE when filtering enabled during assembly creation (#82)
  - Allow `${project.build.finalName}` to be overridden when using a pre-packaged assembly descriptor
    for artifacts (#111)

* **0.11.1**
  - Add support for binding UDP ports (#83)
  - "Entrypoint" supports now arguments (#84)
  - Fix basedir for multi module projects (#89)
  - Pull base images before building when "autoPull" is switched on (#76, #77, #88)
  - Fix for stopping containers without tag (#86)
  
* **0.11.0**
  - Add support for binding/exporting containers during startup (#55)
  - Provide better control of the build assembly configuration. In addition, the plugin will now search
    for assembly descriptors in `src/main/docker`. This default can be overridden via the global
    configuration option `sourceDirectory`.
  - An external `Dockerfile` can now be specified to build an image.
  - When "creating" containers they get now all host configuration instead of during "start". This is
    the default behaviour since v1.15 while the older variant where the host configuration is fed into
    the "start" call is deprecated and will go away.
  - Allow selecting the API version with the configuration "apiVersion".
    Default and minimum API version is now "v1.15"
  - A registry can be specified as system property `docker.registry` or
    environment variable `DOCKER_REGISTRY` (#26)
  - Add new wait parameter `shutdown` which allows to specify the amount of time to wait between stopping
    a container and removing it (#54)

Please note, that the syntax for binding volumes from another container has changed slightly in 0.10.6.
See "[Volume binding](manual.md#volume-binding)" for details but in short:

````xml
<run>
  <volumes>
    <from>data</from>
    <from>jolokia/demo</from>
  </volumes>
  ....
</run>
````

becomes

````xml
<run>
  <volumes>
    <from>
      <image>data</image>
      <image>jolokia/demo</image>
    </from>
  </volumes>
  ....
</run>
````

The syntax for specifying the build assembly configuration has also changed. See "[Build Assembly]
(manual.md#build-assembly)" for details but in short:

`````xml
<build>
  ...
  <exportDir>/export</exportDir>
  <assemblyDescriptor>src/main/docker/assembly.xml</assemblyDescriptor>  
</build>  
````

becomes

`````xml
<build>
  ...
  <assembly>
    <basedir>/export</basedir>
    <descriptor>assembly.xml</descriptor>
  </assembly>
</build>           
````

* **0.10.5**
  - Add hooks for external configurations
  - Add property based configuration for images (#42)
  - Add new goal `docker:logs` for showing logs of configured containers (#49)
  - Support for showing logs during `docker:start` (#8)
  - Use `COPY` instead of `ADD` when putting a Maven assembly into the container (#53)
  - If `exportDir` is `/` then do not actually export (since it doesn't make much sense) (see #62)

* **0.10.4**
  - Restructured and updated documentation
  - Fixed push issue when using a private registry (#40)
  - Add support for binding to an arbitrary host IP (#39)

* **0.10.3**
  - Added "remove" goal for cleaning up images
  - Allow "stop" also as standalone goal for stopping all managed builds

* **0.10.2**
  - Support for SSL Authentication with Docker 1.3. Plugin will respect `DOCKER_CERT_PATH` with fallback to `~/.docker/`. 
    The plugin configuration `certPath` can be used, too and has the highest priority.
  - Getting rid of UniRest, using [Apache HttpComponents](http://hc.apache.org/) exclusively for contacting the Docker host.
  - Support for linking of containers (see the configuration in the [shootout-docker-maven](https://github.com/rhuss/shootout-docker-maven/blob/master/pom.xml) POM)
    Images can be specified in any order, the plugin takes care of the right startup order when running containers.
  - Support for waiting on a container's log output before continuing 

## 0.9.x Series 

Original configuration syntax (as described in the old [README](readme-0.9.x.md))

* **0.9.12**
  - Fixed push issue when using a private registry (#40)

* **0.9.11**
  - Support for SSL Authentication with Docker 1.3. Plugin will respect `DOCKER_CERT_PATH` with fallback to `~/.docker/`. 
    The plugin configuration `certPath` can be used, too and has the highest priority.<|MERGE_RESOLUTION|>--- conflicted
+++ resolved
@@ -1,9 +1,9 @@
 # ChangeLog
 
-<<<<<<< HEAD
 * **0.12.0**
   - Allow CMD and ENTRYPOINT with shell and exec arguments (#130, #149)
   - Unix Socket support (#179)
+  - Add a new parameter 'docker.skipTags' that suppresses tagging of images that have been built. (#145)
   
 Please note that for consistencies sake `<command>` has been renamed to `<cmd>` which contains inner elements 
 to match better the equivalent Dockerfile argument. The update should be trivial and easy to spot since a build will croak immediately.
@@ -41,10 +41,6 @@
 ````
 
 depending on whether you prefer the `exec` or `shell` form.
-=======
-* **0.12**
-  - Add a new parameter 'docker.skipTags' that suppresses tagging of images that have been built.
->>>>>>> dc935a36
 
 * **0.11.5**
   - Fix problem with http:// URLs when a CERT path is set
