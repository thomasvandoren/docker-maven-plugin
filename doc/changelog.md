--- conflicted
+++ resolved
@@ -8,11 +8,8 @@
   - Preserve leading whitespace in logs (#875)
   - Maven property interpolation in Dockerfiles (#877)
   - Allow parameters for the log prefix (#890)
-<<<<<<< HEAD
   - When removing a volume don't error if the volume does not exist (#788)
-=======
   - Fix warning when COPY and/or ADD with parameters are used (#884)
->>>>>>> f24e6ac2
   
 * **0.22.1** (2017-08-28)
   - Allow Docker compose version "2", too ([#829](https://github.com/fabric8io/docker-maven-plugin/issues/829))
