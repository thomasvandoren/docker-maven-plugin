# ChangeLog

* **0.18.2** 
  - Better log message when waiting for URL (#640)
<<<<<<< HEAD
  - Update to jnr-unixsocket 0.15
  - Extended authentication for AWS ECR
=======
- Add two new goals: "volume-create" and "volume-remove" for volume handling independent of images. 
>>>>>>> cc210869

* **0.18.1** (2016-11-17)
  - Renamed `basedir` and `exportBasedir` in an `<assembly>` configuration to `targetDir` and `exportTargetDir` since this better reflects the purpose, i.e. the target in the Docker image to which the assembly is copied. The old name is still recognized but deprecated. 
  - Fix issue with log statements which use a single argument form
  - Fix bug in HTTP wait configuration when using an external property handler (#613)
  - Fix NPE for "docker:log" when the container to log has already been stopped (#612)
  - Allow a protocol (tcp/udp) for the specification of a port (#610) 

The following variables in the assembly configuration has been renamed for consistencies sake:
 
 * `basedir` --> `targetDir`
 * `exportBasedir` --> `exportTargetDir`

The old variable names are still accepted but will be removed for release 1.0

* **0.17.2** (2016-11-3)
  - Fix issues with an empty Docker config file

* **0.17.1** (2016-10-28)
  - Add initial [Docker compose](https://dmp.fabric8.io/#docker-compose) support ([#384](https://github.com/fabric8io/docker-maven-plugin/issues/384))
  - Made `docker:run` running in the foreground
  - Add lifecycle fork to package for `docker:build` and `docker:source` for ease of use. Introducher `docker:build-nofork` and `docker:source-nofork`
  - Removed lifecycle forks for all other Mojos ([#567](https://github.com/fabric8io/docker-maven-plugin/issues/567)) ([#599](https://github.com/fabric8io/docker-maven-plugin/issues/599))
  - Add new option `tarLongFileMode` for the assembly configuration to avoid warning for too long files ([#591](https://github.com/fabric8io/docker-maven-plugin/issues/591))
  - Add new option `tmpfs` for `<run>` to add mount pathes for temorary file systems ([#455](https://github.com/fabric8io/docker-maven-plugin/issues/455))
  - Changed `docker.image` to `docker.filter` and `<image>` to `<filter>`. 
  
For 0.17 the lifecycle handling of the plugins has changed slightly. All forks to the _initialize_ phase have been removed since they collide with certain setups. Instead a fork to the _package_ phase has been introduced for `docker:build` and `docker:source` to make it easier for them to be consumed on the commandline (because otherwise at least `package` has to be added as goal so that the assembly could be constructed from the artifacts built). If you have these goals bound to an `<execution>` please use `build-nofork` and `source-nofork` instead, otherwise the package phase will be called twice.

Also the treatment of the Maven property `docker.image` has changed. This was supposed to be used as a filter which caused a lot of confusion if people accidentally put their Docker image names into this property. Now the property has no special meaning anymore, and you can use `docker.filter` now for filtering out a specific images to build. For the same reason the top-level configuration element `<image>` has been renamed to `<filter>`. 

* **0.16.9** (2016-10-23)
  - Removed (undocumented) property `docker.image.name` which could be used to be inserted as a `%a` specifier part in an image name.
  - Fixed exposing of all property and port mappings ([#583](https://github.com/fabric8io/docker-maven-plugin/issues/583))
  - Fix concurrency issue on log wait ([#596](https://github.com/fabric8io/docker-maven-plugin/issues/596))
  - Add Dockerfile HEALTHCHECK support ([#594](https://github.com/fabric8io/docker-maven-plugin/issues/594))
  - Fix writing empty property files ([#592](https://github.com/fabric8io/docker-maven-plugin/issues/592))
  
* **0.16.8** (2016-10-14)
  - Allow multiple network links per `<link>` element ([#558](https://github.com/fabric8io/docker-maven-plugin/issues/558))
  - Fix startup of dependent containers when using links with specific container ids ([#586](https://github.com/fabric8io/docker-maven-plugin/issues/586)) 

* **0.16.7** (2016-10-07)
  - Even better logging
  
* **0.16.6** (2016-10-07)
  - Fix concurrency issues when doing a watch on logs ([#574](https://github.com/fabric8io/docker-maven-plugin/issues/574))
  - Break push with dedicated registry if temporary image tag already exists ([#575](https://github.com/fabric8io/docker-maven-plugin/issues/575))
  - Reduce log output for the non color case when pulling images ([#568](https://github.com/fabric8io/docker-maven-plugin/issues/568))
  - Add possibility to change colors in log messages
  - Don't print a progressbar when in batch mode (mvn -B) ([#564](https://github.com/fabric8io/docker-maven-plugin/issues/564))
  - Add `exposedProperty` key to change the alias part of the exposed container properties ([#557](https://github.com/fabric8io/docker-maven-plugin/issues/557))
  
* **0.16.5** (2016-09-27)
  - Refactored Docker connection parameter detection
  - Added a <fromExt> for extended definition of base images ([#572](https://github.com/fabric8io/docker-maven-plugin/issues/572))
  
* **0.16.4** (2016-09-26)
  - Fix issue with DOCKER_HOST coming from Docker Machine
  - Don't pull a 'scratch' base image ([#565](https://github.com/fabric8io/docker-maven-plugin/issues/565))
  - Fix handling when looking up non-existing containers ([#566](https://github.com/fabric8io/docker-maven-plugin/issues/566))
  
* **0.16.3** (2016-09-22)
  - Add 'allowAllHosts' to ping wait checker ([#559](https://github.com/fabric8io/docker-maven-plugin/issues/559))
  - Allow 'stopAllContainers' also as Maven properties ([#536](https://github.com/fabric8io/docker-maven-plugin/issues/536))
  - Use alias for stopping containers when naming strategy "alias" is used ([#536](https://github.com/fabric8io/docker-maven-plugin/issues/536))
  - New option 'startParallel' for docker:start to speedup execution ([#531](https://github.com/fabric8io/docker-maven-plugin/issues/531))
  - Tuned detection of docker host connection parameters to be more extensible
  
* **0.16.2** (2016-09-15)
  - Fixed naming of 'buildArgs' for `docker:build` (was `args` formerly)
  - Experimental Support for 'Docker for Windows' ([#523](https://github.com/fabric8io/docker-maven-plugin/issues/523))
  - Remove versions from custom lifecycle deps ([#539](https://github.com/fabric8io/docker-maven-plugin/issues/539))
  - Fix extra new line in logoutput ([#538](https://github.com/fabric8io/docker-maven-plugin/issues/538)) 

* **0.15.16** (2016-08-03)
  - Run 'stopContainer' in a Future to short circuit extra waiting ([#518](https://github.com/fabric8io/docker-maven-plugin/issues/518))
  - Don't pass `docker.buildArg` values that are empty ([#529](https://github.com/fabric8io/docker-maven-plugin/issues/529))
  - Add new implicit generated properties `docker.container.<alias>.net.<name>.ip` when custom networks are used ([#533](https://github.com/fabric8io/docker-maven-plugin/issues/533))

* **0.15.14** (2016-07-29)
  - Pattern match fix for multiline log output. Related to ([#259](https://github.com/fabric8io/docker-maven-plugin/issues/259))

* **0.15.13** (2016-07-29)
  - Add <securityOpts> for running containers in special security contexts ([#524](https://github.com/fabric8io/docker-maven-plugin/issues/524))
  - Add support for multiples network aliases ([#466](https://github.com/fabric8io/docker-maven-plugin/issues/466))

* **0.15.12** (2016-07-25)
  - API and documentation updates

* **0.15.11** (2016-07-20)
  - Invoke the `initialize` phase before docker goals ([#315](https://github.com/fabric8io/docker-maven-plugin/issues/315))
  - Allow images to only be pulled once per build (useful for reactor projects) ([#504](https://github.com/fabric8io/docker-maven-plugin/issues/504))
  - Allow retry of pushing a docker image in case of a 500 error ([#508](https://github.com/fabric8io/docker-maven-plugin/issues/508))
  - Add "ulimits" to run-configuration ([#484](https://github.com/fabric8io/docker-maven-plugin/issues/484))

* **0.15.10** (2016-07-19)
  - Don't do redirect when waiting on an HTTP port ([#499](https://github.com/fabric8io/docker-maven-plugin/issues/499))
  - Removed the container fetch limit of 100 and optimized getting containers by name and image ([#513](https://github.com/fabric8io/docker-maven-plugin/issues/513))

* **0.15.9** (2016-06-28)
  - Fixed issue when target directory does not exist yet ([#497](https://github.com/fabric8io/docker-maven-plugin/issues/497))

* **0.15.8** (2016-06-27)
  - Removed image configuration caching ([#495](https://github.com/fabric8io/docker-maven-plugin/issues/495))
  - Fix for tcp wait when used with Docker for Mac ([#430](https://github.com/fabric8io/docker-maven-plugin/issues/430))
  - Add warning when assembly is empty when watching a Docker image ([#490](https://github.com/fabric8io/docker-maven-plugin/issues/490))
  - Add `docker.skip.build`, `docker.skip.run`, `docker.skip.push` properties and
    renamed `docker.skipTags` to `docker.skip.tag` ([#483](https://github.com/fabric8io/docker-maven-plugin/issues/483))
  - Reverted jansi back to version 1.11 because of [this issue](https://github.com/fusesource/jansi/issues/58)
  - Add new assembly config options `permissions` for fine tuning permissions in the docker.tar ([#477](https://github.com/fabric8io/docker-maven-plugin/issues/477)). Deprecated `ignorePermissions`
    in favor of a `<permissions>ignore</permissions>`
  - Add auto creation of custom networks if the option `autoCreateCustomNetwork` is set ([#482](https://github.com/fabric8io/docker-maven-plugin/issues/482))
  - Support for docker machine added ([#481](https://github.com/fabric8io/docker-maven-plugin/issues/481))

* **0.15.7** (2016-06-09)
  - Add support for '.maven-dockerinclude' for including certain files in plain Dockerfile build ([#471](https://github.com/fabric8io/docker-maven-plugin/issues/471))
  - Add support for placeholders in image names.
  - Expose container id as Maven property `docker.container.<alias>.id` ([#412](https://github.com/fabric8io/docker-maven-plugin/issues/412))
  - Fix broken link in documentation ([#468](https://github.com/fabric8io/docker-maven-plugin/issues/468))

* **0.15.4** (2016-06-03)
  - Update dependencies: Apache HttpClient 4.5.2, JMockit 1.23, ...
  - Fix read-only bindings ([#462](https://github.com/fabric8io/docker-maven-plugin/issues/462))
  - Add 'shmSize' as option to the build config ([#463](https://github.com/fabric8io/docker-maven-plugin/issues/463))
  - Fixed issue with `memory` and `

* **0.15.3** (2016-05-27)
  - Add duration information when pulling, building and pushing images ([#313](https://github.com/fabric8io/docker-maven-plugin/issues/313))
  - Fixed logging to always use format strings ([#457](https://github.com/fabric8io/docker-maven-plugin/issues/457))
  - Allow extended image names ([#459](https://github.com/fabric8io/docker-maven-plugin/issues/459))

* **0.15.2** (2016-05-19)
  - More robust response stream parsing ([#436](https://github.com/fabric8io/docker-maven-plugin/issues/436))
  - Add `docker.dockerFileDir` and `docker.dockerFile` to the properties configuration provider. ([#438](https://github.com/fabric8io/docker-maven-plugin/issues/438))
  - Fix splitting of bind volumes for Windows pathes ([#443](https://github.com/fabric8io/docker-maven-plugin/issues/443))
  - Add new build config option `user` for switching the user at the end of the Dockerfile. `docker.user` can be used
    for the properties configuration provider ([#441](https://github.com/fabric8io/docker-maven-plugin/issues/441))
  - Include dot dirs when creating the build tar ([#446](https://github.com/fabric8io/docker-maven-plugin/issues/446))
  - Fix property handler with wait config but empty tcp wait connection ([#451](https://github.com/fabric8io/docker-maven-plugin/issues/451))

* **0.15.1** (2016-05-03)
  - Fix push / pull progress bar ([#91](https://github.com/fabric8io/docker-maven-plugin/issues/91))
  - Allow empty environment variable ([#434](https://github.com/fabric8io/docker-maven-plugin/issues/434))
  - Async log request get now their own HTTP client ([#344](https://github.com/fabric8io/docker-maven-plugin/issues/344)) ([#259](https://github.com/fabric8io/docker-maven-plugin/issues/259))

* **0.15.0** (2016-04-27)
  - Be more conservative when no "warnings" are returned on create ([#407](https://github.com/fabric8io/docker-maven-plugin/issues/407))
  - Fix parsing of timestamps with numeric timezone ([#410](https://github.com/fabric8io/docker-maven-plugin/issues/410))
  - Validate image names to fit Docker conventions ([#423](https://github.com/fabric8io/docker-maven-plugin/issues/423)) ([#419](https://github.com/fabric8io/docker-maven-plugin/issues/419))
  - Add support for builds args in external Dockerfiles ([#334](https://github.com/fabric8io/docker-maven-plugin/issues/334))
  - Move `dockerFileDir` to topLevel `<build>` and introduced `dockerFile` directive
   `build>assembly>dockerFileDir` is now deprecated and will be removed.
  - Add new packaging "docker" (build + run), "docker-build" (build only) and
    "docker-tar" (creating source)  ([#433](https://github.com/fabric8io/docker-maven-plugin/issues/433))
  - Add `docker:run` as an alias to `docker:start`
  - Expose certain container properties also as Maven properties. By default
    the format is `docker.container.<alias>.ip` for the internal IP address of container with alias `<alias>`.
    ([#198](https://github.com/fabric8io/docker-maven-plugin/issues/198))

* **0.14.2**
  - Introduce a mode `try` for `<cleanup>` so that an image gets removed if not being still used.
    This is the default now, which should be close enough to `true` (except that it won't fail the build
    when the image couldn't be removed) ([#401](https://github.com/fabric8io/docker-maven-plugin/issues/401))

* **0.14.1**
  - First (test) release performed with a fabric8 CD pipeline. No new features.

* **0.14.0**
  - Add support for Docker network and `host`, `bridge` and `container` network modes ([#335](https://github.com/fabric8io/docker-maven-plugin/issues/335))
  - Add support for older Maven versions, minimum required version is now 3.0.5 ([#290](https://github.com/fabric8io/docker-maven-plugin/issues/290))
  - Update to maven-assembly-plugin 2.6 which fixes issue with line endings on windows ([#127](https://github.com/fabric8io/docker-maven-plugin/issues/127))
  - Disabled color output on Windows because ANSI emulation can't be enabled in Maven's sl4j logger which
    caches system out/err
  - Moved to to [fabric8io](https://github.com/orgs/fabric8io/dashboard) as GitHub organization which implies
    also changes in the maven coordinates (Maven group-id is now **io.fabric8**)
  - Fix wait section in samples ([#385](https://github.com/fabric8io/docker-maven-plugin/issues/385))
  - Add logging configuration to property handler
  - Add support for a logging driver ([#379](https://github.com/fabric8io/docker-maven-plugin/issues/379))

With version `0.14.0` this plugin moved to the [fabric8](http://fabric8.io) community in order to provide
even better services. This include a change in the Maven coordinates. I.e. the Maven group id is now **io.fabric8**
(formerly: "org.jolokia"). Please adapt your pom files accordingly.

* **0.13.9**
  - Check also registry stored with an `https` prefix ([#367](https://github.com/fabric8io/docker-maven-plugin/issues/367))
  - Don't stop containers not started by the project during parallel reactor builds ([#372](https://github.com/fabric8io/docker-maven-plugin/issues/372))

* **0.13.8**
  - Add option `nocache` to build configuration ([#348](https://github.com/fabric8io/docker-maven-plugin/issues/348))
  - Add system property `docker.nocache` to disable build caching globally ([#349](https://github.com/fabric8io/docker-maven-plugin/issues/349))
  - Add support for '.maven-dockerignore' for excluding certain files in plain Dockerfile build ([#362](https://github.com/fabric8io/docker-maven-plugin/issues/362))
  - If naming strategy is "alias" stop only the container with the given alias with `docker:stop` ([#359](https://github.com/fabric8io/docker-maven-plugin/issues/359))
  - Fix that containers without d-m-p label where still stopped
  - Add support for OpenShift login (use `-DuseOpenShiftAuth` for enabling this) ([#350](https://github.com/fabric8io/docker-maven-plugin/issues/350))
  - Add support for dedicated pull and push registry configuration respectively ([#351](https://github.com/fabric8io/docker-maven-plugin/issues/351))

* **0.13.7**
  - Fix default for "cleanup" in build configuration to `true` (as documented) ([#338](https://github.com/fabric8io/docker-maven-plugin/issues/338))
  - Fix dynamic host property update in port mapping ([#323](https://github.com/fabric8io/docker-maven-plugin/issues/323))
  - New goal 'docker:source' for attaching a Docker tar archive to the Maven project with an classifier "docker-<alias>" ([#311](https://github.com/fabric8io/docker-maven-plugin/issues/311))
  - Be more careful with chowning the user when <user> is used in an assembly ([#336](https://github.com/fabric8io/docker-maven-plugin/issues/336))
  - Move VOLUME to the end of the Dockerfile to allow initialization via RUN commands ([#341](https://github.com/fabric8io/docker-maven-plugin/issues/341))
  - Allow multiple configurations with different Docker hosts again ([#320](https://github.com/fabric8io/docker-maven-plugin/issues/320))
  - `docker:start` blocks now only when system property docker.follow is given ([#249](https://github.com/fabric8io/docker-maven-plugin/issues/249))
  - `docker:stop` only stops containers started by this plugin by default ([#87](https://github.com/fabric8io/docker-maven-plugin/issues/87))
  - Lookup `~/.docker/config.json` for registry credentials as fallback ([#147](https://github.com/fabric8io/docker-maven-plugin/issues/147))

* **0.13.6**
  - Don't use user from image when pulling base images ([#147](https://github.com/fabric8io/docker-maven-plugin/issues/147))
  - Add a new assembly descriptor reference  `hawt-app` for using assemblies created by
    [hawt-app](https://github.com/fabric8io/fabric8/tree/master/hawt-app-maven-plugin)

* **0.13.5**
  - Improvements for `docker:watch` ([#288](https://github.com/fabric8io/docker-maven-plugin/issues/288))
  - Add parameter `kill` to `<watch>` configuration for waiting before
    sending SIGKILL when stopping containers ([#293](https://github.com/fabric8io/docker-maven-plugin/issues/293))
  - Add `file` for `<log>` to store the logout put in a file. Use
    `docker.logStdout` to show logs nevertheless to stdout ([#287](https://github.com/fabric8io/docker-maven-plugin/issues/287))
  - Support `watchMode == copy` for copying changed assembly files
    into a running container ([#268](https://github.com/fabric8io/docker-maven-plugin/issues/268))
  - Add a `target/classpath` file to the assembly as `classpath` for
    `artifact-with-dependencies` predefined assembly descriptor ([#283](https://github.com/fabric8io/docker-maven-plugin/issues/283))
  - Disable Apache HTTP Client retry in WaitUtil ([#297](https://github.com/fabric8io/docker-maven-plugin/issues/297))

* **0.13.4**
  - Support explicit exec arguments for `start.cmd` and
    `start.entrypoint`. ([#253](https://github.com/fabric8io/docker-maven-plugin/issues/253))
  - Fix processing of split chunked JSON responses
    ([#259](https://github.com/fabric8io/docker-maven-plugin/issues/259))
  - Fix for default registry handling. Again and
    again. ([#261](https://github.com/fabric8io/docker-maven-plugin/issues/261))
  - Allow `runCmds` to be compressed into a single command with the
    build config option
    `optimise`. ([#263](https://github.com/fabric8io/docker-maven-plugin/issues/263))
  - Proper error message when default timeout is hit while waiting
    ([#274](https://github.com/fabric8io/docker-maven-plugin/issues/274))
  - Add proper error message when docker host URL is malformed
    ([#277](https://github.com/fabric8io/docker-maven-plugin/issues/277))
  - If no wait condition is given in wait continue immediately
    ([#276](https://github.com/fabric8io/docker-maven-plugin/issues/276))
  - Add logic to specify exec commands during postStart and preStop
    ([#272](https://github.com/fabric8io/docker-maven-plugin/issues/272))
  - Fixed docker:watch bug when watching on plain files

* **0.13.3**
  - Allow dangling images to be cleaned up after build
    ([#20](https://github.com/fabric8io/docker-maven-plugin/issues/20))
  - Adapt order of WORKDIR and RUN when building images
    ([#222](https://github.com/fabric8io/docker-maven-plugin/issues/222))
  - Allow 'build' and/or 'run' configuration to be skipped
    ([#207](https://github.com/fabric8io/docker-maven-plugin/issues/207))
  - Refactored to use 'inspect' instead of 'list' for checking the
    existence of an image
    ([#230](https://github.com/fabric8io/docker-maven-plugin/issues/230))
  - Refactored ApacheHttpClientDelegate to avoid leaking connections
    ([#232](https://github.com/fabric8io/docker-maven-plugin/issues/232))
  - Allow empty `build` or `assembly` elements
    ([#214](https://github.com/fabric8io/docker-maven-plugin/issues/214))
    ([#236](https://github.com/fabric8io/docker-maven-plugin/issues/236))
  - Add new configuration parameter 'maxConnections' to allow to
    specify the number of parallel connections to the Docker
    Host. Default: 100
    ([#254](https://github.com/fabric8io/docker-maven-plugin/issues/254))
  - Allow multiple containers of the same image to be linked
    ([#182](https://github.com/fabric8io/docker-maven-plugin/issues/182))
  - HTTP method and status code can be specified when waiting on an
    HTTP URL
    ([#258](https://github.com/fabric8io/docker-maven-plugin/issues/258))
  - Introduced global `portPropertyFile` setting
    ([#90](https://github.com/fabric8io/docker-maven-plugin/issues/90))
  - Allow the container's host ip to be bound to a maven property and
    exported

* **0.13.2**
  - "run" directives can be added to the Dockerfile
    ([#191](https://github.com/fabric8io/docker-maven-plugin/issues/191))
  - Support user information in wait URL
    ([#211](https://github.com/fabric8io/docker-maven-plugin/issues/211))
  - Stop started container in case of an error during startup
    ([#217](https://github.com/fabric8io/docker-maven-plugin/issues/217))
  - Allow linking to external containers
    ([#195](https://github.com/fabric8io/docker-maven-plugin/issues/195))
  - Allow volume mounting from external containers
    ([#73](https://github.com/fabric8io/docker-maven-plugin/issues/73))

* **0.13.1**
  - Allow autoPull to be forced on docker:build and docker:start
    ([#96](https://github.com/fabric8io/docker-maven-plugin/issues/96))
  - Respect username when looking up credentials for a Docker registry
    ([#174](https://github.com/fabric8io/docker-maven-plugin/issues/174))
  - Add "force=1" to push for Fedora/CentOs images allowing to push to
    docker hub

Note that the default registry has been changed to `docker.io` as
docker hub doesn't use `registry.hub.docker.com` as the default
registry and refused to authenticate against this registry. For
backward compatibility reasons `registry.hub.docker.com`,
`index.docker.io` and `docker.io` can be used as a server id in
`~/.m2/settings.xml` for the default credentials for pushing without
registry to Docker hub.

* **0.13.0**
  - Add `docker:watch`
    ([#187](https://github.com/fabric8io/docker-maven-plugin/issues/187))
  - Allow `extraHosts` IPs to be resolved at runtime
    ([#196](https://github.com/fabric8io/docker-maven-plugin/issues/196))
  - Add `workDir` as configuration option to `<build>`
    ([#204](https://github.com/fabric8io/docker-maven-plugin/issues/204))
  - Fix problem with log output and wait
    ([#200](https://github.com/fabric8io/docker-maven-plugin/issues/200))
  - Don't verify SSL server certificates if `DOCKER_TLS_VERIFY` is not
    set
    ([#192](https://github.com/fabric8io/docker-maven-plugin/issues/192))
  - For bind path on Windows machines
    ([#188](https://github.com/fabric8io/docker-maven-plugin/issues/188))
  - No 'from' required when using a Dockerfile
    ([#201](https://github.com/fabric8io/docker-maven-plugin/issues/201))
  - Support for LABEL for build and run.

Note that since version 0.13.0 this plugin requires Docker API version v1.17 or later in order to support labels.

The watch feature has changed: Instead of using paramters like
`docker.watch` or `docker.watch.interval` for `docker:start` a
dedicated `docker:watch` has been introduced. Also the
`<run><watch>...</watch></run>` configuration has been moved one level
up so that `<watch>` and `<run>` are on the same level. Please refer
to the [manual](manual.md#watching-for-image-changes) for an in depth
explanation of the much enhanced watch functionality.

* **0.12.0**
  - Allow CMD and ENTRYPOINT with shell and exec arguments
    ([#130](https://github.com/fabric8io/docker-maven-plugin/issues/130))
    ([#149](https://github.com/fabric8io/docker-maven-plugin/issues/149))
  - Unix Socket support
    ([#179](https://github.com/fabric8io/docker-maven-plugin/issues/179))
  - Add a new parameter 'skipTags' for avoiding configured tagging of
    images
    ([#145](https://github.com/fabric8io/docker-maven-plugin/issues/145))
  - Break build if log check or URL check runs into a timeout
    ([#173](https://github.com/fabric8io/docker-maven-plugin/issues/173))

Please note that for consistencies sake `<command>` has been renamed
to `<cmd>` which contains inner elements to match better the
equivalent Dockerfile argument. The update should be trivial and easy
to spot since a build will croak immediately.

The old format

````xml
<build>
  <command>java -jar /server.jar</command>
</build>
````

becomes now

````xml
<build>
  <cmd>
    <exec>
      <arg>java</arg>
      <arg>-jar</arg>
      <arg>/server.jar</arg>
    </exec>
  </cmd>
</build>
````

or

````xml
<build>
  <cmd>
    <shell>java -jar /server.jar</shell>
  </cmd>
</build>
````

depending on whether you prefer the `exec` or `shell` form.

* **0.11.5**
  - Fix problem with http:// URLs when a CERT path is set
  - Fix warnings when parsing a pull response
  - Add a new parameter 'docker.follow' which makes a `docker:start`
    blocking until the CTRL-C is pressed
    ([#176](https://github.com/fabric8io/docker-maven-plugin/issues/176))
  - Add a `user` parameter to the assembly configuration so that the
    added files are created for this user
  - Fix problem when creating intermediate archive for collecting
    assembly files introduced with #139. The container can be now set
    with "mode" in the assembly configuration with the possible values
    `dir`, `tar`, `tgz` and `zip`
    ([#171](https://github.com/fabric8io/docker-maven-plugin/issues/171))
  - Workaround Docker problem when using an implicit registry
    `index.docker.io` when no registry is explicitly given.
  - Fixed references to docker hub in documentation
    ([#169](https://github.com/fabric8io/docker-maven-plugin/issues/169))
  - Fixed registry authentication lookup
    ([#146](https://github.com/fabric8io/docker-maven-plugin/issues/146))

* **0.11.4**
  - Fixed documentation for available properties
  - Changed property `docker.assembly.exportBase` to
    `docker.assembly.exportBaseDir`
    ([#164](https://github.com/fabric8io/docker-maven-plugin/issues/164))
  - Changed default behaviour of `exportBaseDir` (true if no base
    image used with `from`, false otherwise)
  - Fix log messages getting cut off in the build
    ([#163](https://github.com/fabric8io/docker-maven-plugin/issues/163))
  - Allow system properties to overwrite dynamic port mapping
    ([#161](https://github.com/fabric8io/docker-maven-plugin/issues/161))
  - Fix for empty authentication when pushing to registries
    ([#102](https://github.com/fabric8io/docker-maven-plugin/issues/102))
  - Added watch mode for images with `-Ddocker.watch`
    ([#141](https://github.com/fabric8io/docker-maven-plugin/issues/141))
  - Added support for inline assemblies (#157, #158)
  - Add support for variable substitution is environment declarations
    ([#137](https://github.com/fabric8io/docker-maven-plugin/issues/137))
  - Use Tar archive as intermediate container when creating image ([#139](https://github.com/fabric8io/docker-maven-plugin/issues/139))
  - Better error handling for Docker errors wrapped in JSON response
    only
    ([#167](https://github.com/fabric8io/docker-maven-plugin/issues/167))

* **0.11.3**
  - Add support for removeVolumes in `docker:stop` configuration
    ([#120](https://github.com/fabric8io/docker-maven-plugin/issues/120))
  - Add support for setting a custom maintainer in images
    ([#117](https://github.com/fabric8io/docker-maven-plugin/issues/117))
  - Allow containers to be named using
    `<namingStrategy>alias</namingStrategy>` when started
    ([#48](https://github.com/fabric8io/docker-maven-plugin/issues/48))
  - Add new global property 'docker.verbose' for switching verbose
    image build output
    ([#36](https://github.com/fabric8io/docker-maven-plugin/issues/36))
  - Add support for environment variables specified in a property file
    ([#128](https://github.com/fabric8io/docker-maven-plugin/issues/128))
  - Documentation improvements (#107, #121)
  - Allow to use a dockerFileDir without any assembly

* **0.11.2**
  - Fix maven parse error when specifying restart policy
    ([#99](https://github.com/fabric8io/docker-maven-plugin/issues/99))
  - Allow host names to be used in port bindings
    ([#101](https://github.com/fabric8io/docker-maven-plugin/issues/101))
  - Add support for tagging at build and push time
    ([#104](https://github.com/fabric8io/docker-maven-plugin/issues/104))
  - Use correct output dir during multi-project builds
    ([#97](https://github.com/fabric8io/docker-maven-plugin/issues/97))
  - `descriptor` and `descriptorRef` in the assembly configuration are
    now optional
    ([#66](https://github.com/fabric8io/docker-maven-plugin/issues/66))
  - Fix NPE when filtering enabled during assembly creation
    ([#82](https://github.com/fabric8io/docker-maven-plugin/issues/82))
  - Allow `${project.build.finalName}` to be overridden when using a
    pre-packaged assembly descriptor for artifacts
    ([#111](https://github.com/fabric8io/docker-maven-plugin/issues/111))

* **0.11.1**
  - Add support for binding UDP ports
    ([#83](https://github.com/fabric8io/docker-maven-plugin/issues/83))
  - "Entrypoint" supports now arguments
    ([#84](https://github.com/fabric8io/docker-maven-plugin/issues/84))
  - Fix basedir for multi module projects
    ([#89](https://github.com/fabric8io/docker-maven-plugin/issues/89))
  - Pull base images before building when "autoPull" is switched on
    (#76, #77, #88)
  - Fix for stopping containers without tag
    ([#86](https://github.com/fabric8io/docker-maven-plugin/issues/86))

* **0.11.0**
  - Add support for binding/exporting containers during startup
    ([#55](https://github.com/fabric8io/docker-maven-plugin/issues/55))
  - Provide better control of the build assembly configuration. In
    addition, the plugin will now search for assembly descriptors in
    `src/main/docker`. This default can be overridden via the global
    configuration option `sourceDirectory`.
  - An external `Dockerfile` can now be specified to build an image.
  - When "creating" containers they get now all host configuration
    instead of during "start". This is the default behaviour since
    v1.15 while the older variant where the host configuration is fed
    into the "start" call is deprecated and will go away.
  - Allow selecting the API version with the configuration
    "apiVersion".  Default and minimum API version is now "v1.15"
  - A registry can be specified as system property `docker.registry`
    or environment variable `DOCKER_REGISTRY`
    ([#26](https://github.com/fabric8io/docker-maven-plugin/issues/26))
  - Add new wait parameter `shutdown` which allows to specify the
    amount of time to wait between stopping a container and removing
    it ([#54](https://github.com/fabric8io/docker-maven-plugin/issues/54))

Please note, that the syntax for binding volumes from another
container has changed slightly in 0.10.6.  See
"[Volume binding](manual.md#volume-binding)" for details but in short:

````xml
<run>
  <volumes>
    <from>data</from>
    <from>fabric8/demo</from>
  </volumes>
....
</run>
````

becomes

````xml
<run>
  <volumes>
    <from>
      <image>data</image>
      <image>fabric8/demo</image>
    </from>
  </volumes>
....
</run>
````

The syntax for specifying the build assembly configuration has also
changed. See "[Build Assembly] (manual.md#build-assembly)" for details
but in short:

````xml
<build>
  ...
  <exportDir>/export</exportDir>
  <assemblyDescriptor>src/main/docker/assembly.xml</assemblyDescriptor>
</build>
````

becomes

````xml
<build>
  ...
  <assembly>
    <basedir>/export</basedir>
    <descriptor>assembly.xml</descriptor>
  </assembly>
</build>
````

* **0.10.5**
  - Add hooks for external configurations
  - Add property based configuration for images
    ([#42](https://github.com/fabric8io/docker-maven-plugin/issues/42))
  - Add new goal `docker:logs` for showing logs of configured
    containers
    ([#49](https://github.com/fabric8io/docker-maven-plugin/issues/49))
  - Support for showing logs during `docker:start`
    ([#8](https://github.com/fabric8io/docker-maven-plugin/issues/8))
  - Use `COPY` instead of `ADD` when putting a Maven assembly into the
    container
    ([#53](https://github.com/fabric8io/docker-maven-plugin/issues/53))
  - If `exportDir` is `/` then do not actually export (since it
    doesn't make much sense) (see #62)

* **0.10.4**
  - Restructured and updated documentation
  - Fixed push issue when using a private registry
    ([#40](https://github.com/fabric8io/docker-maven-plugin/issues/40))
  - Add support for binding to an arbitrary host IP
    ([#39](https://github.com/fabric8io/docker-maven-plugin/issues/39))

* **0.10.3**
  - Added "remove" goal for cleaning up images
  - Allow "stop" also as standalone goal for stopping all managed
    builds

* **0.10.2**
  - Support for SSL Authentication with Docker 1.3. Plugin will
    respect `DOCKER_CERT_PATH` with fallback to `~/.docker/`.  The
    plugin configuration `certPath` can be used, too and has the
    highest priority.
  - Getting rid of UniRest, using
    [Apache HttpComponents](http://hc.apache.org/) exclusively for
    contacting the Docker host.
  - Support for linking of containers (see the configuration in the
    [shootout-docker-maven](https://github.com/fabric8io/shootout-docker-maven/blob/master/pom.xml)
    POM) Images can be specified in any order, the plugin takes care
    of the right startup order when running containers.
  - Support for waiting on a container's log output before continuing

## 0.9.x Series

Original configuration syntax (as described in the old
[README](readme-0.9.x.md))

* **0.9.12**
  - Fixed push issue when using a private registry
    ([#40](https://github.com/fabric8io/docker-maven-plugin/issues/40))

* **0.9.11**
  - Support for SSL Authentication with Docker 1.3. Plugin will
    respect `DOCKER_CERT_PATH` with fallback to `~/.docker/`.  The
    plugin configuration `certPath` can be used, too and has the
    highest priority.<|MERGE_RESOLUTION|>--- conflicted
+++ resolved
@@ -2,12 +2,9 @@
 
 * **0.18.2** 
   - Better log message when waiting for URL (#640)
-<<<<<<< HEAD
-  - Update to jnr-unixsocket 0.15
   - Extended authentication for AWS ECR
-=======
-- Add two new goals: "volume-create" and "volume-remove" for volume handling independent of images. 
->>>>>>> cc210869
+  - Add two new goals: "volume-create" and "volume-remove" for volume handling independent of images. 
+
 
 * **0.18.1** (2016-11-17)
   - Renamed `basedir` and `exportBasedir` in an `<assembly>` configuration to `targetDir` and `exportTargetDir` since this better reflects the purpose, i.e. the target in the Docker image to which the assembly is copied. The old name is still recognized but deprecated. 
