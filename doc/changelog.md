--- conflicted
+++ resolved
@@ -1,13 +1,11 @@
 # ChangeLog
 
-<<<<<<< HEAD
+* **0.15.15**
+  - Run 'stopContainer' in a Future to short circuit extra waiting ([#518](https://github.com/fabric8io/docker-maven-plugin/issues/518))
+  - Don't pass `docker.buildArg` values that are empty ([#529](https://github.com/fabric8io/docker-maven-plugin/issues/529))
+
 * **0.15.14** (2016-07-29)
   - Pattern match fix for multiline log output. Related to ([#259](https://github.com/fabric8io/docker-maven-plugin/issues/259))
-  - Don't pass `docker.buildArg` values that are empty ([#529](https://github.com/fabric8io/docker-maven-plugin/issues/529))
-=======
-* **0.15.14**
-  - Run 'stopContainer' in a Future to short circuit extra waiting ([#518](https://github.com/fabric8io/docker-maven-plugin/issues/518))
->>>>>>> 2f04a2fa
 
 * **0.15.13** (2016-07-29)
   - Add <securityOpts> for running containers in special security contexts ([#524](https://github.com/fabric8io/docker-maven-plugin/issues/524))
