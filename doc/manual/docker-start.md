--- conflicted
+++ resolved
@@ -41,16 +41,10 @@
 * **log** specifies the log configuration for whether and how log
   messages from the running containers should be printed. See
   [below](#log-configuration) for a detailed description of this configuration
-<<<<<<< HEAD
   section. 
+* **logConfig** specify log-driver and log-opts see [below](#log-options) 
 * **memory** memory limit in bytes
 * **memorySwap** total memory usage (memory + swap); use -1 to disable swap.
-=======
-  section.
-* **logConfig** specify log-driver and log-opts see [below](#log-options) 
-* **memory** (*v1.11*) memory limit in bytes
-* **memorySwap** (*v1.11*) total memory usage (memory + swap); use -1 to disable swap.
->>>>>>> 94a52c82
 * **namingStrategy** sets the name of the container
   - `none` : uses randomly assigned names from docker (default)
   - `alias` : uses the `alias` specified in the `image` configuration. An error is thrown, if a container already exists
