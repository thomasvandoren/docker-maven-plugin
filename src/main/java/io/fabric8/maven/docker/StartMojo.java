package io.fabric8.maven.docker;

/*
 * Copyright 2009-2014 Roland Huss Licensed under the Apache License, Version 2.0 (the "License"); you may not use this file except in
 * compliance with the License. You may obtain a copy of the License at http://www.apache.org/licenses/LICENSE-2.0 Unless required by
 * applicable law or agreed to in writing, software distributed under the License is distributed on an "AS IS" BASIS, WITHOUT WARRANTIES OR
 * CONDITIONS OF ANY KIND, either express or implied. See the License for the specific language governing permissions and limitations under
 * the License.
 */

import java.io.IOException;
import java.util.ArrayDeque;
import java.util.ArrayList;
import java.util.HashSet;
import java.util.List;
import java.util.Map;
import java.util.Properties;
import java.util.Queue;
import java.util.Set;
import java.util.concurrent.Callable;
import java.util.concurrent.ExecutionException;
import java.util.concurrent.ExecutorCompletionService;
import java.util.concurrent.ExecutorService;
import java.util.concurrent.Executors;
import java.util.concurrent.Future;
import java.util.concurrent.TimeUnit;

import io.fabric8.maven.docker.access.DockerAccessException;
import io.fabric8.maven.docker.access.PortMapping;
import io.fabric8.maven.docker.config.ConfigHelper;
import io.fabric8.maven.docker.config.ImageConfiguration;
import io.fabric8.maven.docker.config.LogConfiguration;
import io.fabric8.maven.docker.config.NetworkConfig;
import io.fabric8.maven.docker.config.RunImageConfiguration;
import io.fabric8.maven.docker.config.WaitConfiguration;
import io.fabric8.maven.docker.log.LogDispatcher;
import io.fabric8.maven.docker.model.Container;
import io.fabric8.maven.docker.model.InspectedContainer;
import io.fabric8.maven.docker.service.QueryService;
import io.fabric8.maven.docker.service.RegistryService;
import io.fabric8.maven.docker.service.RunService;
import io.fabric8.maven.docker.service.ServiceHub;
import io.fabric8.maven.docker.util.StartOrderResolver;
import io.fabric8.maven.docker.wait.*;

import com.google.common.util.concurrent.MoreExecutors;

import org.apache.commons.lang3.text.StrSubstitutor;
import org.apache.maven.plugin.MojoExecutionException;
import org.apache.maven.plugins.annotations.LifecyclePhase;
import org.apache.maven.plugins.annotations.Mojo;
import org.apache.maven.plugins.annotations.Parameter;
import org.codehaus.plexus.util.StringUtils;


/**
 * Goal for creating and starting a docker container. This goal evaluates the image configuration
 *
 * @author roland
 */
@Mojo(name = "start", defaultPhase = LifecyclePhase.PRE_INTEGRATION_TEST)
public class StartMojo extends AbstractDockerMojo {

    @Parameter(property = "docker.showLogs")
    private String showLogs;

    @Parameter(property = "docker.pull.registry")
    private String pullRegistry;

    @Parameter(property = "docker.skip.run", defaultValue = "false")
    private boolean skipRun;

    @Parameter(property = "docker.startParallel", defaultValue = "false")
    private boolean startParallel;

    // whether to block during to start. Set it via System property docker.follow
    private boolean follow;

    /**
     * Expose container information like the internal IP as Maven properties which
     * can be reused in the build information. The value of this property is the prefix
     * used for the properties. The default prefix is "docker.container". Only information
     * of images having an alias are exposed and have the format <code>&lt;prefix&gt;.&lt;alias&gt;.&lt;property&gt;</code>.
     * (e.g. <code>docker.container.mycontainer.ip</code>
     * The following properties are currently supported:
     * <ul>
     *   <li><strong>ip</strong> : the container's internal IP address as chosen by Docker</li>
     * </ul>
     *
     * If set to an empty string, no properties are exposed.
     */
    @Parameter(property = "docker.exposeContainerInfo")
    private String exposeContainerProps = "docker.container";

    /**
     * Whether to create the customs networks (user-defined bridge networks) before starting automatically
     */
    @Parameter(property = "docker.autoCreateCustomNetworks", defaultValue = "false")
    protected boolean autoCreateCustomNetworks;

    // property file to write out with port mappings
    @Parameter
    protected String portPropertyFile;

    private static final class StartedContainer {
        public final ImageConfiguration imageConfig;
        public final String containerId;

        private StartedContainer(ImageConfiguration imageConfig, String containerId) {
            this.imageConfig = imageConfig;
            this.containerId = containerId;
        }
    }

    /**
     * {@inheritDoc}
     */
    @Override
    public synchronized void executeInternal(final ServiceHub hub) throws DockerAccessException,
                                                                          MojoExecutionException {
        if (skipRun) {
            return;
        }
        getPluginContext().put(CONTEXT_KEY_START_CALLED, true);

        this.follow = followLogs();

        QueryService queryService = hub.getQueryService();
        final RunService runService = hub.getRunService();

        PortMapping.PropertyWriteHelper portMappingPropertyWriteHelper = new PortMapping.PropertyWriteHelper(portPropertyFile);

        boolean success = false;

        final ExecutorService executorService = getExecutorService();
        final ExecutorCompletionService<StartedContainer> containerStartupService = new ExecutorCompletionService<>(executorService);

        try {
            // All aliases which are provided in the image configuration:
            final Set<String> imageAliases = new HashSet<>();
            // Remember all aliases which has been started
            final Set<String> startedContainerAliases = new HashSet<>();

            // All images to to start
            Queue<ImageConfiguration> imagesWaitingToStart = prepareStart(hub, queryService, runService, imageAliases);

            // Queue of images to start as containers
            final Queue<ImageConfiguration> imagesStarting = new ArrayDeque<>();

            // Loop until every image has been started and the start of all images has been completed
            while (!hasBeenAllImagesStarted(imagesWaitingToStart, imagesStarting)) {

                final List<ImageConfiguration> imagesReadyToStart =
                    getImagesWhoseDependenciesHasStarted(imagesWaitingToStart, startedContainerAliases, imageAliases);

                for (final ImageConfiguration image : imagesReadyToStart) {

                    startImage(image, hub, containerStartupService, portMappingPropertyWriteHelper);

                    // Move from waiting to starting status
                    imagesStarting.add(image);
                    imagesWaitingToStart.remove(image);
                }

                // Wait for the next container to finish startup
                final Future<StartedContainer> startedContainerFuture = containerStartupService.take();
                try {
                    final StartedContainer startedContainer = startedContainerFuture.get();
                    final ImageConfiguration imageConfig = startedContainer.imageConfig;

                    updateAliasesSet(startedContainerAliases, imageConfig.getAlias());
                    exposeContainerProps(hub.getQueryService(), startedContainer);

                    // All done with this image
                    imagesStarting.remove(imageConfig);
                } catch (ExecutionException e) {
                    rethrowCause(e);
                }
            }

            portMappingPropertyWriteHelper.write();

            if (follow) {
                runService.addShutdownHookForStoppingContainers(keepContainer, removeVolumes, autoCreateCustomNetworks);
                wait();
            }

            success = true;
        } catch (InterruptedException e) {
            log.warn("Interrupted");
            Thread.currentThread().interrupt();
            throw new MojoExecutionException("interrupted", e);
        } catch (IOException e) {
            throw new MojoExecutionException("I/O Error", e);
        } finally {
            shutdownExecutorService(executorService);

            // Rollback if not all could be started
            if (!success) {
                log.error("Error occurred during container startup, shutting down...");
                runService.stopStartedContainers(keepContainer, removeVolumes, autoCreateCustomNetworks, getPomLabel());
            }
        }
    }

    protected Boolean followLogs() {
        return Boolean.valueOf(System.getProperty("docker.follow", "false"));
    }

    // Check if we are done
    private boolean hasBeenAllImagesStarted(Queue<ImageConfiguration> imagesWaitingToStart, Queue<ImageConfiguration> imagesStarting) {
        return imagesWaitingToStart.isEmpty() && imagesStarting.isEmpty();
    }

    private void shutdownExecutorService(ExecutorService executorService) {
        if (!executorService.isShutdown()) {
            executorService.shutdown();
            try {
                executorService.awaitTermination(10, TimeUnit.SECONDS);
            } catch (InterruptedException e) {
                log.warn("ExecutorService did not shutdown normally.");
                executorService.shutdownNow();
            }
        }
    }

    private void rethrowCause(ExecutionException e) throws IOException, InterruptedException {
        Throwable cause = e.getCause();
        if (cause instanceof RuntimeException) {
            throw (RuntimeException) cause;
        } else if (cause instanceof IOException) {
            throw (IOException) cause;
        } else if (cause instanceof InterruptedException) {
                throw (InterruptedException) cause;
        } else {
            throw new RuntimeException("Start-Job failed with unexpected exception: " + e.getCause().getMessage(),
                                       e.getCause());
        }
    }

    private void updateAliasesSet(Set<String> aliasesSet, String alias) {
        // Add the alias to the set only when it is set. When it's
        // not set it cant be used in the dependency resolution anyway, so we are ignoring
        // it hence.
        if (alias != null) {
            aliasesSet.add(alias);
        }
    }

    private void startImage(final ImageConfiguration image,
                            final ServiceHub hub,
                            final ExecutorCompletionService<StartedContainer> startingContainers,
                            final PortMapping.PropertyWriteHelper portMappingPropertyWriteHelper) {

        final RunService runService = hub.getRunService();
        final Properties projProperties = project.getProperties();
        final RunImageConfiguration runConfig = image.getRunConfiguration();
        final PortMapping portMapping = runService.createPortMapping(runConfig, projProperties);
        final LogDispatcher dispatcher = getLogDispatcher(hub);

        startingContainers.submit(new Callable<StartedContainer>() {
            @Override
            public StartedContainer call() throws Exception {
                final String containerId = runService.createAndStartContainer(image, portMapping, getPomLabel(), projProperties);

                // Update port-mapping writer
                portMappingPropertyWriteHelper.add(portMapping, runConfig.getPortPropertyFile());

                if (showLogs(image)) {
                    dispatcher.trackContainerLog(containerId,
                            serviceHubFactory.getLogOutputSpecFactory().createSpec(containerId, image));
                }

                // Wait if requested
                waitIfRequested(hub,image, projProperties, containerId);
                WaitConfiguration waitConfig = runConfig.getWaitConfiguration();
                if (waitConfig != null && waitConfig.getExec() != null && waitConfig.getExec().getPostStart() != null) {
                    runService.execInContainer(containerId, waitConfig.getExec().getPostStart(), image);
                }

                return new StartedContainer(image, containerId);
            }
        });
    }

    // Pick out all images who can be started right now because all their dependencies has been started
    private List<ImageConfiguration> getImagesWhoseDependenciesHasStarted(Queue<ImageConfiguration> imagesRemaining,
                                                                          Set<String> containersStarted,
                                                                          Set<String> aliases) {
        final List<ImageConfiguration> ret = new ArrayList<>();

        // Check for all images which can be already started
        for (ImageConfiguration imageWaitingToStart : imagesRemaining) {
            List<String> allDependencies = imageWaitingToStart.getDependencies();
            List<String> aliasDependencies = filterOutNonAliases(aliases, allDependencies);
            if (containersStarted.containsAll(aliasDependencies)) {
                ret.add(imageWaitingToStart);
            }
        }
        return ret;
    }

    // Prepare start like creating custom networks, auto pull images, map aliases and return the list of images
    // to start in the correct order
    private Queue<ImageConfiguration> prepareStart(ServiceHub hub, QueryService queryService, RunService runService, Set<String> imageAliases)
        throws DockerAccessException, MojoExecutionException {
        final Queue<ImageConfiguration> imagesWaitingToStart = new ArrayDeque<>();
        for (StartOrderResolver.Resolvable resolvable : runService.getImagesConfigsInOrder(queryService, getResolvedImages())) {
            final ImageConfiguration imageConfig = (ImageConfiguration) resolvable;

            // Still to check: How to work with linking, volumes, etc ....
            //String imageName = new ImageName(imageConfig.getName()).getFullNameWithTag(registry);

            String imageName = imageConfig.getName();

            RegistryService.RegistryConfig registryConfig = getRegistryConfig();
            hub.getRegistryService().checkImageWithAutoPull(imageName,
                                   getConfiguredRegistry(imageConfig, pullRegistry),
                                   imageConfig.getBuildConfiguration() == null, registryConfig);

            RunImageConfiguration runConfig = imageConfig.getRunConfiguration();
            NetworkConfig config = runConfig.getNetworkingConfig();
            if (autoCreateCustomNetworks && config.isCustomNetwork()) {
                runService.createCustomNetworkIfNotExistant(config.getCustomNetwork());
            }
            imagesWaitingToStart.add(imageConfig);
            updateAliasesSet(imageAliases, imageConfig.getAlias());
        }
        return imagesWaitingToStart;
    }

    private List<String> filterOutNonAliases(Set<String> imageAliases, List<String> dependencies) {
        List<String> ret = new ArrayList<>();
        for (String alias : dependencies) {
            if (imageAliases.contains(alias)) {
                ret.add(alias);
            }
        }
        return ret;
    }

    private ExecutorService getExecutorService() {
        final ExecutorService executorService;
        if (startParallel) {
            executorService = Executors.newCachedThreadPool();
        } else {
            executorService = MoreExecutors.newDirectExecutorService();
        }
        return executorService;
    }

    // ========================================================================================================

    private void waitIfRequested(ServiceHub hub, ImageConfiguration imageConfig,
                                 Properties projectProperties, String containerId) throws MojoExecutionException {
        RunImageConfiguration runConfig = imageConfig.getRunConfiguration();
        WaitConfiguration wait = runConfig.getWaitConfiguration();

        if (wait == null) {
            return;
        }
        ArrayList<WaitChecker> checkers = new ArrayList<>();
        ArrayList<String> logOut = new ArrayList<>();

        if (wait.getUrl() != null) {
            checkers.add(getUrlWaitChecker(imageConfig.getDescription(), projectProperties, wait, logOut));
        }

        if (wait.getLog() != null) {
            log.debug("LogWaitChecker: Waiting on %s",wait.getLog());
            checkers.add(new LogWaitChecker(wait.getLog(), hub, containerId, log));
            logOut.add("on log out '" + wait.getLog() + "'");
        }

        if (wait.getTcp() != null) {
            try {
                Container container = hub.getQueryService().getMandatoryContainer(containerId);
                checkers.add(getTcpWaitChecker(container, imageConfig.getDescription(), projectProperties, wait.getTcp(), logOut));
            } catch (DockerAccessException e) {
                throw new MojoExecutionException("Unable to access container.", e);
            }
        }

        if (wait.getHealthy()) {
            checkers.add(getHealthyWaitChecker(imageConfig.getDescription(), hub.getDockerAccess(), containerId, logOut));
        }

        if (checkers.isEmpty()) {
            if (wait.getTime() > 0) {
                log.info("%s: Pausing for %d ms", imageConfig.getDescription(), wait.getTime());
                WaitUtil.sleep(wait.getTime());
            }
            return;
        }

        try {
            long waited = WaitUtil.wait(wait.getTime(), checkers);
            log.info("%s: Waited %s %d ms",imageConfig.getDescription(), StringUtils.join(logOut.toArray(), " and "), waited);
        } catch (WaitTimeoutException exp) {
            String desc = String.format("%s: Timeout after %d ms while waiting %s",
                                        imageConfig.getDescription(), exp.getWaited(),
                                        StringUtils.join(logOut.toArray(), " and "));
            log.error(desc);
            throw new MojoExecutionException(desc);
        }
    }

    private WaitChecker getUrlWaitChecker(String imageConfigDesc,
                                                   Properties projectProperties,
                                                   WaitConfiguration wait,
                                                   ArrayList<String> logOut) {
        String waitUrl = StrSubstitutor.replace(wait.getUrl(), projectProperties);
        WaitConfiguration.HttpConfiguration httpConfig = wait.getHttp();
        HttpPingChecker checker;
        if (httpConfig != null) {
            checker = new HttpPingChecker(waitUrl, httpConfig.getMethod(), httpConfig.getStatus(), httpConfig.isAllowAllHosts());
            log.info("%s: Waiting on url %s with method %s for status %s.",
                    imageConfigDesc, waitUrl, httpConfig.getMethod(), httpConfig.getStatus());
        } else {
            checker = new HttpPingChecker(waitUrl);
            log.info("%s: Waiting on url %s.", imageConfigDesc, waitUrl);
        }
        logOut.add("on url " + waitUrl);
        return checker;
    }

    private WaitChecker getTcpWaitChecker(Container container,
                                          String imageConfigDesc,
                                          Properties projectProperties,
                                          WaitConfiguration.TcpConfiguration tcpConfig,
                                                   ArrayList<String> logOut) throws MojoExecutionException {
        List<Integer> ports = new ArrayList<>();

        List<Integer> portsConfigured = getTcpPorts(tcpConfig);
        String host = getTcpHost(tcpConfig, projectProperties);
        WaitConfiguration.TcpConfigMode mode = getTcpMode(tcpConfig, host, projectProperties);

        if (mode == WaitConfiguration.TcpConfigMode.mapped) {
            for (int port : portsConfigured) {
                Container.PortBinding binding = container.getPortBindings().get(port + "/tcp");
                if (binding == null) {
                    throw new MojoExecutionException(
                        String.format("Cannot watch on port %d, since there is no network binding", port));
                }
                ports.add(binding.getHostPort());
            }
            log.info("%s: Waiting for mapped ports %s on host %s", imageConfigDesc, ports, host);
        } else {
            host = container.getIPAddress();
            ports = portsConfigured;
            log.info("%s: Waiting for ports %s directly on container with IP (%s).",
                     imageConfigDesc, ports, host);
        }
        TcpPortChecker tcpWaitChecker = new TcpPortChecker(host, ports);
        logOut.add("on tcp port '" + tcpWaitChecker.getPending() + "'");
        return tcpWaitChecker;
    }

    private List<Integer> getTcpPorts(WaitConfiguration.TcpConfiguration tcpConfig) throws MojoExecutionException {
        List<Integer> portsConfigured = tcpConfig.getPorts();
        if (portsConfigured == null || portsConfigured.size() == 0) {
            throw new MojoExecutionException("TCP wait config given but no ports to wait on");
        }
        return portsConfigured;
    }

    private WaitConfiguration.TcpConfigMode getTcpMode(WaitConfiguration.TcpConfiguration tcpConfig, String host, Properties projectProperties) {
        WaitConfiguration.TcpConfigMode mode = tcpConfig.getMode();
        if (mode == null) {
            return "localhost".equals(host) ? WaitConfiguration.TcpConfigMode.direct : WaitConfiguration.TcpConfigMode.mapped;
        } else {
            return mode;
        }
    }

    private String getTcpHost(WaitConfiguration.TcpConfiguration tcpConfig, Properties projectProperties) {
        String host = tcpConfig.getHost();
        if (host == null) {
            // Host defaults to ${docker.host.address}.
            host = projectProperties.getProperty("docker.host.address");
        }
        return host;
    }

<<<<<<< HEAD
    private WaitUtil.WaitChecker getHealthyWaitChecker(final String imageConfigDesc, final DockerAccess docker, final String containerId, final List<String> logOut) {


        return new WaitUtil.WaitChecker() {

            private boolean first = true;

            @Override
            public boolean check() {
                try {
                    final InspectedContainer container = docker.getContainer(containerId);
                    if (container == null) {
                        log.debug("HealthyWaitChecker:  Container %s not found");
                        return false;
                    }

                    final String healthcheck = container.getHealthcheck();
                    if (first) {
                        if (healthcheck == null) {
                            throw new IllegalArgumentException("Can not wait for healthy state of "+imageConfigDesc+". No HEALTHCHECK configured.");
                        }
                        log.info("%s: Waiting to become healthy", imageConfigDesc);
                        log.debug("HealthyWaitChecker: Waiting for healthcheck: '%s'", healthcheck);
                        logOut.add("on healthcheck '" + healthcheck+"'");
                        first = false;
                    } else if (log.isDebugEnabled()) {
                        log.debug("HealthyWaitChecker: Waiting on healthcheck '%s'", healthcheck);
                    }

                    return container.isHealthy();
                } catch(DockerAccessException e) {
                    return false;
                }
            }

            @Override
            public void cleanUp() {}
        };
    }

    private WaitUtil.WaitChecker getLogWaitChecker(final String logPattern, final ServiceHub hub, final String  containerId) {
        return new WaitUtil.WaitChecker() {

            private boolean first = true;
            private LogGetHandle logHandle;
            // Flag updated from a different thread, hence volatile (see also #595)
            private volatile boolean detected = false;

            @Override
            public boolean check() {
                if (first) {
                    final Pattern pattern = Pattern.compile(logPattern);
                    log.debug("LogWaitChecker: Pattern to match '%s'",logPattern);
                    DockerAccess docker = hub.getDockerAccess();
                    logHandle = docker.getLogAsync(containerId, new LogCallback() {
                        @Override
                        public void log(int type, Timestamp timestamp, String txt) throws LogCallback.DoneException {
                            log.debug("LogWaitChecker: Tying to match '%s' [Pattern: %s] [thread: %d]",
                                      txt, logPattern, Thread.currentThread().getId());
                            if (pattern.matcher(txt).find()) {
                                detected = true;
                                throw new LogCallback.DoneException();
                            }
                        }

                        @Override
                        public void error(String error) {
                            log.error("%s", error);
                        }

                        @Override
                        public void close() {
                            // no-op
                        }

                        @Override
                        public void open() {
                            // no-op
                        }
                    });
                    first = false;
                }
                return detected;
            }

            @Override
            public void cleanUp() {
                if (logHandle != null) {
                    logHandle.finish();
                }
            }
        };
    }

=======
>>>>>>> 68ed644d
    protected boolean showLogs(ImageConfiguration imageConfig) {
        if (showLogs != null) {
            if (showLogs.equalsIgnoreCase("true")) {
                return true;
            } else if (showLogs.equalsIgnoreCase("false")) {
                return false;
            } else {
                return ConfigHelper.matchesConfiguredImages(showLogs, imageConfig);
            }
        }

        RunImageConfiguration runConfig = imageConfig.getRunConfiguration();
        if (runConfig != null) {
            LogConfiguration logConfig = runConfig.getLogConfiguration();
            if (logConfig != null) {
                return logConfig.isEnabled();
            } else {
                // Default is to show logs if "follow" is true
                return follow;
            }
        }
        return false;
    }

    // Expose ports as project properties
    private void exposeContainerProps(QueryService queryService, StartedContainer startedContainer)
        throws DockerAccessException {
        String propKey = getExposedPropertyKeyPart(startedContainer.imageConfig);
        if (StringUtils.isNotEmpty(exposeContainerProps) && StringUtils.isNotEmpty(propKey)) {
            Container container = queryService.getMandatoryContainer(startedContainer.containerId);
            Properties props = project.getProperties();
            String prefix = addDot(exposeContainerProps) + addDot(propKey);
            props.put(prefix + "id", startedContainer.containerId);
            String ip = container.getIPAddress();
            if (StringUtils.isNotEmpty(ip)) {
                props.put(prefix + "ip", ip);
            }

            Map<String, String> nets = container.getCustomNetworkIpAddresses();
            if (nets != null) {
                for (Map.Entry<String, String> entry : nets.entrySet()) {
                    props.put(prefix + addDot("net") + addDot(entry.getKey()) + "ip", entry.getValue());
                }
            }
        }
    }

    private String getExposedPropertyKeyPart(ImageConfiguration image) {
        String propKey = image.getRunConfiguration() != null ? image.getRunConfiguration().getExposedPropertyKey() : null;
        if (StringUtils.isEmpty(propKey)) {
            propKey = image.getAlias();
        }
        return propKey;
    }

    private String addDot(String part) {
        return part.endsWith(".") ? part : part + ".";
    }
}<|MERGE_RESOLUTION|>--- conflicted
+++ resolved
@@ -35,7 +35,6 @@
 import io.fabric8.maven.docker.config.WaitConfiguration;
 import io.fabric8.maven.docker.log.LogDispatcher;
 import io.fabric8.maven.docker.model.Container;
-import io.fabric8.maven.docker.model.InspectedContainer;
 import io.fabric8.maven.docker.service.QueryService;
 import io.fabric8.maven.docker.service.RegistryService;
 import io.fabric8.maven.docker.service.RunService;
@@ -382,7 +381,7 @@
         }
 
         if (wait.getHealthy()) {
-            checkers.add(getHealthyWaitChecker(imageConfig.getDescription(), hub.getDockerAccess(), containerId, logOut));
+            checkers.add(new HealthCheckChecker(hub.getDockerAccess(), containerId, imageConfig.getDescription(), logOut, log));
         }
 
         if (checkers.isEmpty()) {
@@ -482,103 +481,6 @@
         return host;
     }
 
-<<<<<<< HEAD
-    private WaitUtil.WaitChecker getHealthyWaitChecker(final String imageConfigDesc, final DockerAccess docker, final String containerId, final List<String> logOut) {
-
-
-        return new WaitUtil.WaitChecker() {
-
-            private boolean first = true;
-
-            @Override
-            public boolean check() {
-                try {
-                    final InspectedContainer container = docker.getContainer(containerId);
-                    if (container == null) {
-                        log.debug("HealthyWaitChecker:  Container %s not found");
-                        return false;
-                    }
-
-                    final String healthcheck = container.getHealthcheck();
-                    if (first) {
-                        if (healthcheck == null) {
-                            throw new IllegalArgumentException("Can not wait for healthy state of "+imageConfigDesc+". No HEALTHCHECK configured.");
-                        }
-                        log.info("%s: Waiting to become healthy", imageConfigDesc);
-                        log.debug("HealthyWaitChecker: Waiting for healthcheck: '%s'", healthcheck);
-                        logOut.add("on healthcheck '" + healthcheck+"'");
-                        first = false;
-                    } else if (log.isDebugEnabled()) {
-                        log.debug("HealthyWaitChecker: Waiting on healthcheck '%s'", healthcheck);
-                    }
-
-                    return container.isHealthy();
-                } catch(DockerAccessException e) {
-                    return false;
-                }
-            }
-
-            @Override
-            public void cleanUp() {}
-        };
-    }
-
-    private WaitUtil.WaitChecker getLogWaitChecker(final String logPattern, final ServiceHub hub, final String  containerId) {
-        return new WaitUtil.WaitChecker() {
-
-            private boolean first = true;
-            private LogGetHandle logHandle;
-            // Flag updated from a different thread, hence volatile (see also #595)
-            private volatile boolean detected = false;
-
-            @Override
-            public boolean check() {
-                if (first) {
-                    final Pattern pattern = Pattern.compile(logPattern);
-                    log.debug("LogWaitChecker: Pattern to match '%s'",logPattern);
-                    DockerAccess docker = hub.getDockerAccess();
-                    logHandle = docker.getLogAsync(containerId, new LogCallback() {
-                        @Override
-                        public void log(int type, Timestamp timestamp, String txt) throws LogCallback.DoneException {
-                            log.debug("LogWaitChecker: Tying to match '%s' [Pattern: %s] [thread: %d]",
-                                      txt, logPattern, Thread.currentThread().getId());
-                            if (pattern.matcher(txt).find()) {
-                                detected = true;
-                                throw new LogCallback.DoneException();
-                            }
-                        }
-
-                        @Override
-                        public void error(String error) {
-                            log.error("%s", error);
-                        }
-
-                        @Override
-                        public void close() {
-                            // no-op
-                        }
-
-                        @Override
-                        public void open() {
-                            // no-op
-                        }
-                    });
-                    first = false;
-                }
-                return detected;
-            }
-
-            @Override
-            public void cleanUp() {
-                if (logHandle != null) {
-                    logHandle.finish();
-                }
-            }
-        };
-    }
-
-=======
->>>>>>> 68ed644d
     protected boolean showLogs(ImageConfiguration imageConfig) {
         if (showLogs != null) {
             if (showLogs.equalsIgnoreCase("true")) {
