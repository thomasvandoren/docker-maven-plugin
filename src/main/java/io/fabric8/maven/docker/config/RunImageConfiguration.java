<<<<<<< HEAD
package io.fabric8.maven.docker.config;

import java.util.Collections;
import java.util.List;
import java.util.Map;

import org.apache.maven.plugins.annotations.Parameter;


/**
 * @author roland
 * @since 02.09.14
 */
public class RunImageConfiguration {

    static final RunImageConfiguration DEFAULT = new RunImageConfiguration();

    /**
     * Environment variables to set when starting the container. key: variable name, value: env value
     */
    @Parameter
    private Map<String, String> env;

    @Parameter
    private Map<String,String> labels;

    // Path to a property file holding environment variables
    @Parameter
    private String envPropertyFile;

    // Command to execute in container
    @Parameter
    private Arguments cmd;

    // container domain name
    @Parameter
    private String domainname;

    // container entry point
    @Parameter
    private Arguments entrypoint;

    // container hostname
    @Parameter
    private String hostname;

    // container user
    @Parameter
    private String user;

    // working directory
    @Parameter
    private String workingDir;

    // Size of /dev/shm in bytes
    /** @parameter */
    private Long shmSize;

    // memory in bytes
    @Parameter
    private Long memory;

    // total memory (swap + ram) in bytes, -1 to disable
    @Parameter
    private Long memorySwap;

    // Path to a file where the dynamically mapped properties are written to
    @Parameter
    private String portPropertyFile;

    @Parameter
    private String net;

    @Parameter
    private List<String> dns;

    @Parameter
    private List<String> dnsSearch;

    @Parameter
    private List<String> capAdd;

    @Parameter
    private List<String> capDrop;

    @Parameter
    private Boolean privileged;

    @Parameter
    private List<String> extraHosts;

    // Port mapping. Can contain symbolic names in which case dynamic
    // ports are used
    @Parameter
    private List<String> ports;

    @Parameter
    private NamingStrategy namingStrategy;

    // Mount volumes from the given image's started containers
    @Parameter
    private VolumeConfiguration volumes;

    // Links to other container started
    @Parameter
    private List<String> links;

    // Configuration for how to wait during startup of the container
    @Parameter
    private WaitConfiguration wait;

    @Parameter
    private LogConfiguration log;

    @Parameter
    private RestartPolicy restartPolicy;

    @Parameter
    private boolean skip = false;

    public RunImageConfiguration() { }

    public String initAndValidate() {
        if (entrypoint != null) {
            entrypoint.validate();
        }
        if (cmd != null) {
            cmd.validate();
        }

        // Custom networks are available since API 1.21 (Docker 1.9)
        NetworkingMode mode = getNetworkingMode();
        if (mode.isCustomNetwork()) {
            return "1.21";
        }

        return null;
    }

    public Map<String, String> getEnv() {
        return env;
    }

    public Map<String, String> getLabels() {
        return labels;
    }

    public String getEnvPropertyFile() {
        return envPropertyFile;
    }

    public Arguments getEntrypoint() {
        return entrypoint;
    }

    public String getHostname() {
        return hostname;
    }

    public String getDomainname() {
        return domainname;
    }

    public String getUser() {
        return user;
    }

    public Long getShmSize() {
        return shmSize;
    }

    public Long getMemory() {
        return memory;
    }

    public Long getMemorySwap() {
        return memorySwap;
    }

    public List<String> getPorts() {
        return (ports != null) ? ports : Collections.<String>emptyList();
    }

    public Arguments getCmd() {
        return cmd;
    }

    public String getPortPropertyFile() {
        return portPropertyFile;
    }

    public String getWorkingDir() {
        return workingDir;
    }

    public WaitConfiguration getWaitConfiguration() {
        return wait;
    }

    public LogConfiguration getLogConfiguration() {
        return log;
    }

    public List<String> getCapAdd() {
        return capAdd;
    }

    public List<String> getCapDrop() {
        return capDrop;
    }

    public List<String> getDns() {
        return dns;
    }

    public NetworkingMode getNetworkingMode() {
        return new NetworkingMode(net);
    }

    public List<String> getDnsSearch() {
        return dnsSearch;
    }

    public List<String> getExtraHosts() {
        return extraHosts;
    }

    public VolumeConfiguration getVolumeConfiguration() {
        return volumes;
    }

    public List<String> getLinks() {
        return links;
    }

    // Naming scheme for how to name container
    public enum NamingStrategy {
        /**
         * No extra naming
         */
        none,
        /**
         * Use the alias as defined in the configuration
         */
        alias
    }

    public NamingStrategy getNamingStrategy() {
        return namingStrategy == null ? NamingStrategy.none : namingStrategy;
    }

    public Boolean getPrivileged() {
        return privileged;
    }

    public RestartPolicy getRestartPolicy() {
        return (restartPolicy == null) ? RestartPolicy.DEFAULT : restartPolicy;
    }

    public boolean skip() {
        return skip;
    }

    // ======================================================================================

    public static class Builder {

        private RunImageConfiguration config = new RunImageConfiguration();

        public Builder env(Map<String, String> env) {
            config.env = env;
            return this;
        }

        public Builder labels(Map<String, String> labels) {
            config.labels = labels;
            return this;
        }


        public Builder envPropertyFile(String envPropertyFile) {
            config.envPropertyFile = envPropertyFile;
            return this;
        }

        public Builder cmd(String cmd) {
            if (cmd != null) {
                config.cmd = new Arguments(cmd);
            }
            return this;
        }

        public Builder domainname(String domainname) {
            config.domainname = domainname;
            return this;
        }

        public Builder entrypoint(String entrypoint) {
            if (entrypoint != null) {
                config.entrypoint = new Arguments(entrypoint);
            }
            return this;
        }

        public Builder hostname(String hostname) {
            config.hostname = hostname;
            return this;
        }

        public Builder portPropertyFile(String portPropertyFile) {
            config.portPropertyFile = portPropertyFile;
            return this;
        }

        public Builder workingDir(String workingDir) {
            config.workingDir = workingDir;
            return this;
        }

        public Builder user(String user) {
            config.user = user;
            return this;
        }

        public Builder shmSize(Long shmSize) {
            config.shmSize = shmSize;
            return this;
        }

        public Builder memory(Long memory) {
            config.memory = memory;
            return this;
        }

        public Builder memorySwap(Long memorySwap) {
            config.memorySwap = memorySwap;
            return this;
        }

        public Builder capAdd(List<String> capAdd) {
            config.capAdd = capAdd;
            return this;
        }

        public Builder capDrop(List<String> capDrop) {
            config.capDrop = capDrop;
            return this;
        }

        public Builder net(String net) {
            config.net = net;
            return this;
        }

        public Builder dns(List<String> dns) {
            config.dns = dns;
            return this;
        }

        public Builder dnsSearch(List<String> dnsSearch) {
            config.dnsSearch = dnsSearch;
            return this;
        }

        public Builder extraHosts(List<String> extraHosts) {
            config.extraHosts = extraHosts;
            return this;
        }

        public Builder ports(List<String> ports) {
            config.ports = ports;
            return this;
        }

        public Builder volumes(VolumeConfiguration volumes) {
            config.volumes = volumes;
            return this;
        }

        public Builder links(List<String> links) {
            config.links = links;
            return this;
        }

        public Builder wait(WaitConfiguration wait) {
            config.wait = wait;
            return this;
        }

        public Builder log(LogConfiguration log) {
            config.log = log;
            return this;
        }

        public Builder namingStrategy(String namingStrategy) {
            config.namingStrategy = namingStrategy == null ?
                    NamingStrategy.none :
                    NamingStrategy.valueOf(namingStrategy.toLowerCase());
            return this;
        }

        public Builder privileged(Boolean privileged) {
            config.privileged = privileged;
            return this;
        }

        public Builder restartPolicy(RestartPolicy restartPolicy) {
            config.restartPolicy = restartPolicy;
            return this;
        }

        public Builder skip(String skip) {
            if (skip != null) {
                config.skip = Boolean.valueOf(skip);
            }
            return this;
        }

        public RunImageConfiguration build() {
            return config;
        }
    }

}
=======
package io.fabric8.maven.docker.config;

import java.util.Collections;
import java.util.List;
import java.util.Map;

import org.apache.maven.plugins.annotations.Parameter;


/**
 * @author roland
 * @since 02.09.14
 */
public class RunImageConfiguration {

    static final RunImageConfiguration DEFAULT = new RunImageConfiguration();

    /**
     * Environment variables to set when starting the container. key: variable name, value: env value
     */
    @Parameter
    private Map<String, String> env;

    @Parameter
    private Map<String,String> labels;

    // Path to a property file holding environment variables
    @Parameter
    private String envPropertyFile;

    // Command to execute in container
    @Parameter
    private Arguments cmd;

    // container domain name
    @Parameter
    private String domainname;

    // container entry point
    @Parameter
    private Arguments entrypoint;

    // container hostname
    @Parameter
    private String hostname;

    // container user
    @Parameter
    private String user;

    // working directory
    @Parameter
    private String workingDir;

    // Size of /dev/shm in bytes
    /** @parameter */
    private Long shmSize;

    // memory in bytes
    @Parameter
    private Long memory;

    // total memory (swap + ram) in bytes, -1 to disable
    @Parameter
    private Long memorySwap;

    // Path to a file where the dynamically mapped properties are written to
    @Parameter
    private String portPropertyFile;

    @Parameter
    private String net;

    @Parameter
    private List<String> dns;

    @Parameter
    private List<String> dnsSearch;

    @Parameter
    private List<String> capAdd;

    @Parameter
    private List<String> capDrop;

    @Parameter
    private Boolean privileged;

    @Parameter
    private List<String> extraHosts;

    // Port mapping. Can contain symbolic names in which case dynamic
    // ports are used
    @Parameter
    private List<String> ports;

    @Parameter
    private NamingStrategy namingStrategy;

    // Mount volumes from the given image's started containers
    @Parameter
    private VolumeConfiguration volumes;

    // Links to other container started
    @Parameter
    private List<String> links;

    // Configuration for how to wait during startup of the container
    @Parameter
    private WaitConfiguration wait;

    @Parameter
    private LogConfiguration log;
    
    @Parameter
    private RestartPolicy restartPolicy;

    @Parameter
    private List<ULimitConfig> ulimits;

    @Parameter
    private boolean skip = false;
    
    public RunImageConfiguration() { }

    public String initAndValidate() {
        if (entrypoint != null) {
            entrypoint.validate();
        }
        if (cmd != null) {
            cmd.validate();
        }

        // Custom networks are available since API 1.21 (Docker 1.9)
        NetworkingMode mode = getNetworkingMode();
        if (mode.isCustomNetwork()) {
            return "1.21";
        }

        return null;
    }

    public Map<String, String> getEnv() {
        return env;
    }

    public Map<String, String> getLabels() {
        return labels;
    }

    public String getEnvPropertyFile() {
        return envPropertyFile;
    }

    public Arguments getEntrypoint() {
        return entrypoint;
    }

    public String getHostname() {
        return hostname;
    }

    public String getDomainname() {
        return domainname;
    }

    public String getUser() {
        return user;
    }

    public Long getShmSize() {
        return shmSize;
    }

    public Long getMemory() {
        return memory;
    }

    public Long getMemorySwap() {
        return memorySwap;
    }

    public List<String> getPorts() {
        return (ports != null) ? ports : Collections.<String>emptyList();
    }

    public Arguments getCmd() {
        return cmd;
    }

    public String getPortPropertyFile() {
        return portPropertyFile;
    }

    public String getWorkingDir() {
        return workingDir;
    }

    public WaitConfiguration getWaitConfiguration() {
        return wait;
    }

    public LogConfiguration getLogConfiguration() {
        return log;
    }

    public List<String> getCapAdd() {
        return capAdd;
    }

    public List<String> getCapDrop() {
        return capDrop;
    }

    public List<String> getDns() {
        return dns;
    }

    public NetworkingMode getNetworkingMode() {
        return new NetworkingMode(net);
    }

    public List<String> getDnsSearch() {
        return dnsSearch;
    }

    public List<String> getExtraHosts() {
        return extraHosts;
    }
    
    public VolumeConfiguration getVolumeConfiguration() {
        return volumes;
    }

    public List<String> getLinks() {
        return links;
    }

    /**
     *
     * @return the ulimits
     */
    public List<ULimitConfig> getUlimits() {
	return ulimits;
    }

    /**
     *
     * @param pUlimits
     *            le ulimits a affecter
     */
    public void setUlimits(List<ULimitConfig> pUlimits) {
	ulimits = pUlimits;
    }

    // Naming scheme for how to name container
    public enum NamingStrategy {
        /**
         * No extra naming
         */
        none,
        /**
         * Use the alias as defined in the configuration
         */
        alias
    }

    public NamingStrategy getNamingStrategy() {
        return namingStrategy == null ? NamingStrategy.none : namingStrategy;
    }
    
    public Boolean getPrivileged() {
        return privileged;
    }

    public RestartPolicy getRestartPolicy() {
        return (restartPolicy == null) ? RestartPolicy.DEFAULT : restartPolicy;
    }

    public boolean skip() {
        return skip;
    }
    
    // ======================================================================================

    public static class Builder {

        private RunImageConfiguration config = new RunImageConfiguration();

        public Builder env(Map<String, String> env) {
            config.env = env;
            return this;
        }

        public Builder labels(Map<String, String> labels) {
            config.labels = labels;
            return this;
        }


        public Builder envPropertyFile(String envPropertyFile) {
            config.envPropertyFile = envPropertyFile;
            return this;
        }

        public Builder cmd(String cmd) {
            if (cmd != null) {
                config.cmd = new Arguments(cmd);
            }
            return this;
        }

        public Builder domainname(String domainname) {
            config.domainname = domainname;
            return this;
        }

        public Builder entrypoint(String entrypoint) {
            if (entrypoint != null) {
                config.entrypoint = new Arguments(entrypoint);
            }
            return this;
        }

        public Builder hostname(String hostname) {
            config.hostname = hostname;
            return this;
        }

        public Builder portPropertyFile(String portPropertyFile) {
            config.portPropertyFile = portPropertyFile;
            return this;
        }

        public Builder workingDir(String workingDir) {
            config.workingDir = workingDir;
            return this;
        }

        public Builder user(String user) {
            config.user = user;
            return this;
        }

        public Builder shmSize(Long shmSize) {
            config.shmSize = shmSize;
            return this;
        }

        public Builder memory(Long memory) {
            config.memory = memory;
            return this;
        }

        public Builder memorySwap(Long memorySwap) {
            config.memorySwap = memorySwap;
            return this;
        }

        public Builder capAdd(List<String> capAdd) {
            config.capAdd = capAdd;
            return this;
        }

        public Builder capDrop(List<String> capDrop) {
            config.capDrop = capDrop;
            return this;
        }

        public Builder net(String net) {
            config.net = net;
            return this;
        }

        public Builder dns(List<String> dns) {
            config.dns = dns;
            return this;
        }

        public Builder dnsSearch(List<String> dnsSearch) {
            config.dnsSearch = dnsSearch;
            return this;
        }

        public Builder extraHosts(List<String> extraHosts) {
            config.extraHosts = extraHosts;
            return this;
        }

	public Builder ulimits(List<ULimitConfig> ulimits) {
	    config.ulimits = ulimits;
	    return this;
	}

        public Builder ports(List<String> ports) {
            config.ports = ports;
            return this;
        }

        public Builder volumes(VolumeConfiguration volumes) {
            config.volumes = volumes;
            return this;
        }

        public Builder links(List<String> links) {
            config.links = links;
            return this;
        }

        public Builder wait(WaitConfiguration wait) {
            config.wait = wait;
            return this;
        }

        public Builder log(LogConfiguration log) {
            config.log = log;
            return this;
        }


        public Builder namingStrategy(String namingStrategy) {
            config.namingStrategy = namingStrategy == null ?
                    NamingStrategy.none :
                    NamingStrategy.valueOf(namingStrategy.toLowerCase());
            return this;
        }

        public Builder privileged(Boolean privileged) {
            config.privileged = privileged;
            return this;
        }

        public Builder restartPolicy(RestartPolicy restartPolicy) {
            config.restartPolicy = restartPolicy;
            return this;
        }

        public Builder skip(String skip) {
            if (skip != null) {
                config.skip = Boolean.valueOf(skip);
            }
            return this;
        }

        public RunImageConfiguration build() {
            return config;
        }
    }

}
>>>>>>> 563843a7
<|MERGE_RESOLUTION|>--- conflicted
+++ resolved
@@ -1,4 +1,3 @@
-<<<<<<< HEAD
 package io.fabric8.maven.docker.config;
 
 import java.util.Collections;
@@ -117,6 +116,9 @@
     private RestartPolicy restartPolicy;
 
     @Parameter
+    private List<ULimitConfig> ulimits;
+
+    @Parameter
     private boolean skip = false;
 
     public RunImageConfiguration() { }
@@ -232,6 +234,23 @@
 
     public List<String> getLinks() {
         return links;
+    }
+
+    /**
+     *
+     * @return the ulimits
+     */
+    public List<ULimitConfig> getUlimits() {
+	return ulimits;
+    }
+
+    /**
+     *
+     * @param pUlimits
+     *            le ulimits a affecter
+     */
+    public void setUlimits(List<ULimitConfig> pUlimits) {
+	ulimits = pUlimits;
     }
 
     // Naming scheme for how to name container
@@ -368,6 +387,11 @@
             return this;
         }
 
+	public Builder ulimits(List<ULimitConfig> ulimits) {
+	    config.ulimits = ulimits;
+	    return this;
+	}
+
         public Builder ports(List<String> ports) {
             config.ports = ports;
             return this;
@@ -422,456 +446,4 @@
         }
     }
 
-}
-=======
-package io.fabric8.maven.docker.config;
-
-import java.util.Collections;
-import java.util.List;
-import java.util.Map;
-
-import org.apache.maven.plugins.annotations.Parameter;
-
-
-/**
- * @author roland
- * @since 02.09.14
- */
-public class RunImageConfiguration {
-
-    static final RunImageConfiguration DEFAULT = new RunImageConfiguration();
-
-    /**
-     * Environment variables to set when starting the container. key: variable name, value: env value
-     */
-    @Parameter
-    private Map<String, String> env;
-
-    @Parameter
-    private Map<String,String> labels;
-
-    // Path to a property file holding environment variables
-    @Parameter
-    private String envPropertyFile;
-
-    // Command to execute in container
-    @Parameter
-    private Arguments cmd;
-
-    // container domain name
-    @Parameter
-    private String domainname;
-
-    // container entry point
-    @Parameter
-    private Arguments entrypoint;
-
-    // container hostname
-    @Parameter
-    private String hostname;
-
-    // container user
-    @Parameter
-    private String user;
-
-    // working directory
-    @Parameter
-    private String workingDir;
-
-    // Size of /dev/shm in bytes
-    /** @parameter */
-    private Long shmSize;
-
-    // memory in bytes
-    @Parameter
-    private Long memory;
-
-    // total memory (swap + ram) in bytes, -1 to disable
-    @Parameter
-    private Long memorySwap;
-
-    // Path to a file where the dynamically mapped properties are written to
-    @Parameter
-    private String portPropertyFile;
-
-    @Parameter
-    private String net;
-
-    @Parameter
-    private List<String> dns;
-
-    @Parameter
-    private List<String> dnsSearch;
-
-    @Parameter
-    private List<String> capAdd;
-
-    @Parameter
-    private List<String> capDrop;
-
-    @Parameter
-    private Boolean privileged;
-
-    @Parameter
-    private List<String> extraHosts;
-
-    // Port mapping. Can contain symbolic names in which case dynamic
-    // ports are used
-    @Parameter
-    private List<String> ports;
-
-    @Parameter
-    private NamingStrategy namingStrategy;
-
-    // Mount volumes from the given image's started containers
-    @Parameter
-    private VolumeConfiguration volumes;
-
-    // Links to other container started
-    @Parameter
-    private List<String> links;
-
-    // Configuration for how to wait during startup of the container
-    @Parameter
-    private WaitConfiguration wait;
-
-    @Parameter
-    private LogConfiguration log;
-    
-    @Parameter
-    private RestartPolicy restartPolicy;
-
-    @Parameter
-    private List<ULimitConfig> ulimits;
-
-    @Parameter
-    private boolean skip = false;
-    
-    public RunImageConfiguration() { }
-
-    public String initAndValidate() {
-        if (entrypoint != null) {
-            entrypoint.validate();
-        }
-        if (cmd != null) {
-            cmd.validate();
-        }
-
-        // Custom networks are available since API 1.21 (Docker 1.9)
-        NetworkingMode mode = getNetworkingMode();
-        if (mode.isCustomNetwork()) {
-            return "1.21";
-        }
-
-        return null;
-    }
-
-    public Map<String, String> getEnv() {
-        return env;
-    }
-
-    public Map<String, String> getLabels() {
-        return labels;
-    }
-
-    public String getEnvPropertyFile() {
-        return envPropertyFile;
-    }
-
-    public Arguments getEntrypoint() {
-        return entrypoint;
-    }
-
-    public String getHostname() {
-        return hostname;
-    }
-
-    public String getDomainname() {
-        return domainname;
-    }
-
-    public String getUser() {
-        return user;
-    }
-
-    public Long getShmSize() {
-        return shmSize;
-    }
-
-    public Long getMemory() {
-        return memory;
-    }
-
-    public Long getMemorySwap() {
-        return memorySwap;
-    }
-
-    public List<String> getPorts() {
-        return (ports != null) ? ports : Collections.<String>emptyList();
-    }
-
-    public Arguments getCmd() {
-        return cmd;
-    }
-
-    public String getPortPropertyFile() {
-        return portPropertyFile;
-    }
-
-    public String getWorkingDir() {
-        return workingDir;
-    }
-
-    public WaitConfiguration getWaitConfiguration() {
-        return wait;
-    }
-
-    public LogConfiguration getLogConfiguration() {
-        return log;
-    }
-
-    public List<String> getCapAdd() {
-        return capAdd;
-    }
-
-    public List<String> getCapDrop() {
-        return capDrop;
-    }
-
-    public List<String> getDns() {
-        return dns;
-    }
-
-    public NetworkingMode getNetworkingMode() {
-        return new NetworkingMode(net);
-    }
-
-    public List<String> getDnsSearch() {
-        return dnsSearch;
-    }
-
-    public List<String> getExtraHosts() {
-        return extraHosts;
-    }
-    
-    public VolumeConfiguration getVolumeConfiguration() {
-        return volumes;
-    }
-
-    public List<String> getLinks() {
-        return links;
-    }
-
-    /**
-     *
-     * @return the ulimits
-     */
-    public List<ULimitConfig> getUlimits() {
-	return ulimits;
-    }
-
-    /**
-     *
-     * @param pUlimits
-     *            le ulimits a affecter
-     */
-    public void setUlimits(List<ULimitConfig> pUlimits) {
-	ulimits = pUlimits;
-    }
-
-    // Naming scheme for how to name container
-    public enum NamingStrategy {
-        /**
-         * No extra naming
-         */
-        none,
-        /**
-         * Use the alias as defined in the configuration
-         */
-        alias
-    }
-
-    public NamingStrategy getNamingStrategy() {
-        return namingStrategy == null ? NamingStrategy.none : namingStrategy;
-    }
-    
-    public Boolean getPrivileged() {
-        return privileged;
-    }
-
-    public RestartPolicy getRestartPolicy() {
-        return (restartPolicy == null) ? RestartPolicy.DEFAULT : restartPolicy;
-    }
-
-    public boolean skip() {
-        return skip;
-    }
-    
-    // ======================================================================================
-
-    public static class Builder {
-
-        private RunImageConfiguration config = new RunImageConfiguration();
-
-        public Builder env(Map<String, String> env) {
-            config.env = env;
-            return this;
-        }
-
-        public Builder labels(Map<String, String> labels) {
-            config.labels = labels;
-            return this;
-        }
-
-
-        public Builder envPropertyFile(String envPropertyFile) {
-            config.envPropertyFile = envPropertyFile;
-            return this;
-        }
-
-        public Builder cmd(String cmd) {
-            if (cmd != null) {
-                config.cmd = new Arguments(cmd);
-            }
-            return this;
-        }
-
-        public Builder domainname(String domainname) {
-            config.domainname = domainname;
-            return this;
-        }
-
-        public Builder entrypoint(String entrypoint) {
-            if (entrypoint != null) {
-                config.entrypoint = new Arguments(entrypoint);
-            }
-            return this;
-        }
-
-        public Builder hostname(String hostname) {
-            config.hostname = hostname;
-            return this;
-        }
-
-        public Builder portPropertyFile(String portPropertyFile) {
-            config.portPropertyFile = portPropertyFile;
-            return this;
-        }
-
-        public Builder workingDir(String workingDir) {
-            config.workingDir = workingDir;
-            return this;
-        }
-
-        public Builder user(String user) {
-            config.user = user;
-            return this;
-        }
-
-        public Builder shmSize(Long shmSize) {
-            config.shmSize = shmSize;
-            return this;
-        }
-
-        public Builder memory(Long memory) {
-            config.memory = memory;
-            return this;
-        }
-
-        public Builder memorySwap(Long memorySwap) {
-            config.memorySwap = memorySwap;
-            return this;
-        }
-
-        public Builder capAdd(List<String> capAdd) {
-            config.capAdd = capAdd;
-            return this;
-        }
-
-        public Builder capDrop(List<String> capDrop) {
-            config.capDrop = capDrop;
-            return this;
-        }
-
-        public Builder net(String net) {
-            config.net = net;
-            return this;
-        }
-
-        public Builder dns(List<String> dns) {
-            config.dns = dns;
-            return this;
-        }
-
-        public Builder dnsSearch(List<String> dnsSearch) {
-            config.dnsSearch = dnsSearch;
-            return this;
-        }
-
-        public Builder extraHosts(List<String> extraHosts) {
-            config.extraHosts = extraHosts;
-            return this;
-        }
-
-	public Builder ulimits(List<ULimitConfig> ulimits) {
-	    config.ulimits = ulimits;
-	    return this;
-	}
-
-        public Builder ports(List<String> ports) {
-            config.ports = ports;
-            return this;
-        }
-
-        public Builder volumes(VolumeConfiguration volumes) {
-            config.volumes = volumes;
-            return this;
-        }
-
-        public Builder links(List<String> links) {
-            config.links = links;
-            return this;
-        }
-
-        public Builder wait(WaitConfiguration wait) {
-            config.wait = wait;
-            return this;
-        }
-
-        public Builder log(LogConfiguration log) {
-            config.log = log;
-            return this;
-        }
-
-
-        public Builder namingStrategy(String namingStrategy) {
-            config.namingStrategy = namingStrategy == null ?
-                    NamingStrategy.none :
-                    NamingStrategy.valueOf(namingStrategy.toLowerCase());
-            return this;
-        }
-
-        public Builder privileged(Boolean privileged) {
-            config.privileged = privileged;
-            return this;
-        }
-
-        public Builder restartPolicy(RestartPolicy restartPolicy) {
-            config.restartPolicy = restartPolicy;
-            return this;
-        }
-
-        public Builder skip(String skip) {
-            if (skip != null) {
-                config.skip = Boolean.valueOf(skip);
-            }
-            return this;
-        }
-
-        public RunImageConfiguration build() {
-            return config;
-        }
-    }
-
-}
->>>>>>> 563843a7
+}