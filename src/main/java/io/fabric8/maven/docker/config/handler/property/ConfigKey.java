<<<<<<< HEAD
package io.fabric8.maven.docker.config.handler.property;/*
 *
 * Copyright 2014 Roland Huss
 *
 * Licensed under the Apache License, Version 2.0 (the "License");
 * you may not use this file except in compliance with the License.
 * You may obtain a copy of the License at
 *
 *       http://www.apache.org/licenses/LICENSE-2.0
 *
 * Unless required by applicable law or agreed to in writing, software
 * distributed under the License is distributed on an "AS IS" BASIS,
 * WITHOUT WARRANTIES OR CONDITIONS OF ANY KIND, either express or implied.
 * See the License for the specific language governing permissions and
 * limitations under the License.
 */

/**
 * Enum holding possible configuration keys
 *
 * @author roland
 * @since 07/12/14
 */
public enum ConfigKey {

    ALIAS,
    ARGS,
    ASSEMBLY_BASEDIR("assembly.baseDir"),
    ASSEMBLY_DESCRIPTOR("assembly.descriptor"),
    ASSEMBLY_DESCRIPTOR_REF("assembly.descriptorRef"),
    ASSEMBLY_EXPORT_BASEDIR("assembly.exportBaseDir"),
    ASSEMBLY_IGNORE_PERMISSIONS("assembly.ignorePermissions"),
    ASSEMBLY_PERMISSIONS("assembly.permissions"),
    ASSEMBLY_DOCKER_FILE_DIR("assembly.dockerFileDir"),
    ASSEMBLY_USER("assembly.user"),
    ASSEMBLY_MODE("assembly.mode"),
    BIND,
    CAP_ADD,
    CAP_DROP,
    CLEANUP,
    NOCACHE,
    OPTIMISE,
    CMD,
    DOMAINNAME,
    DNS,
    DNS_SEARCH,
    DOCKER_FILE,
    DOCKER_FILE_DIR,
    ENTRYPOINT,
    ENV,
    ENV_PROPERTY_FILE,
    EXTRA_HOSTS,
    FROM,
    HOSTNAME,
    LABELS,
    LINKS,
    LOG_ENABLED("log.enabled"),
    LOG_PREFIX("log.prefix"),
    LOG_DATE("log.date"),
    LOG_COLOR("log.color"),
    LOG_DRIVER_NAME("log.driver.name"),
    LOG_DRIVER_OPTS("log.driver.opts"),
    MAINTAINER,
    MEMORY,
    MEMORY_SWAP,
    NAME,
    NAMING_STRATEGY,
    NET,
    PORT_PROPERTY_FILE,
    PORTS,
    POST_START("wait.exec.postStart"),
    PRE_STOP("wait.exec.preStop"),
    PRIVILEGED,
    REGISTRY,
    RESTART_POLICY_NAME("restartPolicy.name"),
    RESTART_POLICY_RETRY("restartPolicy.retry"),
    RUN,
    SHMSIZE,
    SKIP_BUILD("skip.build"),
    SKIP_RUN("skip.run"),
    TAGS,
    USER,
    VOLUMES,
    VOLUMES_FROM,
    WAIT_LOG("wait.log"),
    WAIT_TIME("wait.time"),
    WAIT_URL("wait.url"),
    WAIT_HTTP_URL("wait.http.url"),
    WAIT_HTTP_METHOD("wait.http.method"),
    WAIT_HTTP_STATUS("wait.http.status"),
    WAIT_KILL("wait.kill"),
    WAIT_SHUTDOWN("wait.shutdown"),
    WAIT_TCP_MODE("wait.tcp.mode"),
    WAIT_TCP_HOST("wait.tcp.host"),
    WAIT_TCP_PORT("wait.tcp.port"),
    WATCH_INTERVAL("watch.interval"),
    WATCH_MODE("watch.mode"),
    WATCH_POSTGOAL("watch.postGoal"),
    WORKDIR,
    WORKING_DIR;

    ConfigKey() {
        this.key = toVarName(name());
    }

    ConfigKey(String key) {
        this.key = key;
    }

    private String key;

    public static String DEFAULT_PREFIX = "docker";

    // Convert to camle case
    private String toVarName(String s) {
        String[] parts = s.split("_");
        String var = parts[0].toLowerCase();
        for (int i = 1; i < parts.length; i++) {
            var = var + parts[i].substring(0, 1).toUpperCase() +
                  parts[i].substring(1).toLowerCase();
        }
        return var;
    }

    public String asPropertyKey(String prefix) {
        return prefix + "." + key;
    }

    public String asPropertyKey() {
        return DEFAULT_PREFIX + "." + key;
    }
=======
package io.fabric8.maven.docker.config.handler.property;/*
 * 
 * Copyright 2014 Roland Huss
 *
 * Licensed under the Apache License, Version 2.0 (the "License");
 * you may not use this file except in compliance with the License.
 * You may obtain a copy of the License at
 *
 *       http://www.apache.org/licenses/LICENSE-2.0
 *
 * Unless required by applicable law or agreed to in writing, software
 * distributed under the License is distributed on an "AS IS" BASIS,
 * WITHOUT WARRANTIES OR CONDITIONS OF ANY KIND, either express or implied.
 * See the License for the specific language governing permissions and
 * limitations under the License.
 */

import static io.fabric8.maven.docker.assembly.DockerFileKeyword.WORKDIR;

/**
 * Enum holding possible configuration keys
 *
 * @author roland
 * @since 07/12/14
 */
public enum ConfigKey {

    ALIAS,
    ARGS,
    ASSEMBLY_BASEDIR("assembly.baseDir"),
    ASSEMBLY_DESCRIPTOR("assembly.descriptor"),
    ASSEMBLY_DESCRIPTOR_REF("assembly.descriptorRef"),
    ASSEMBLY_EXPORT_BASEDIR("assembly.exportBaseDir"),
    ASSEMBLY_IGNORE_PERMISSIONS("assembly.ignorePermissions"),
    ASSEMBLY_PERMISSIONS("assembly.permissions"),
    ASSEMBLY_DOCKER_FILE_DIR("assembly.dockerFileDir"),
    ASSEMBLY_USER("assembly.user"),
    ASSEMBLY_MODE("assembly.mode"),
    BIND,
    CAP_ADD,
    CAP_DROP,
    CLEANUP,
    NOCACHE,
    OPTIMISE,
    CMD,
    DOMAINNAME,
    DNS,
    DNS_SEARCH,
    DOCKER_FILE,
    DOCKER_FILE_DIR,
    ENTRYPOINT,
    ENV,
    ENV_PROPERTY_FILE,
    EXTRA_HOSTS,
    FROM,
    HOSTNAME,
    LABELS,
    LINKS,
    LOG_ENABLED("log.enabled"),
    LOG_PREFIX("log.prefix"),
    LOG_DATE("log.date"),
    LOG_COLOR("log.color"),
    LOG_DRIVER_NAME("log.driver.name"),
    LOG_DRIVER_OPTS("log.driver.opts"),
    MAINTAINER,
    MEMORY,
    MEMORY_SWAP,
    NAME,
    NAMING_STRATEGY,
    NET,
    PORT_PROPERTY_FILE,
    PORTS,
    POST_START("wait.exec.postStart"),
    PRE_STOP("wait.exec.preStop"),
    PRIVILEGED,
    REGISTRY,
    RESTART_POLICY_NAME("restartPolicy.name"),
    RESTART_POLICY_RETRY("restartPolicy.retry"),
    RUN,
    SHMSIZE,
    SKIP_BUILD("skip.build"),
    SKIP_RUN("skip.run"),
    TAGS,
    ULIMITS,
    USER,
    VOLUMES,
    VOLUMES_FROM,
    WAIT_LOG("wait.log"),
    WAIT_TIME("wait.time"),
    WAIT_URL("wait.url"),
    WAIT_HTTP_URL("wait.http.url"),
    WAIT_HTTP_METHOD("wait.http.method"),
    WAIT_HTTP_STATUS("wait.http.status"),
    WAIT_KILL("wait.kill"),
    WAIT_SHUTDOWN("wait.shutdown"),
    WAIT_TCP_MODE("wait.tcp.mode"),
    WAIT_TCP_HOST("wait.tcp.host"),
    WAIT_TCP_PORT("wait.tcp.port"),
    WATCH_INTERVAL("watch.interval"),
    WATCH_MODE("watch.mode"),
    WATCH_POSTGOAL("watch.postGoal"),
    WORKDIR,
    WORKING_DIR;

    ConfigKey() {
        this.key = toVarName(name());
    }

    ConfigKey(String key) {
        this.key = key;
    }

    private String key;

    public static String DEFAULT_PREFIX = "docker";

    // Convert to camle case
    private String toVarName(String s) {
        String[] parts = s.split("_");
        String var = parts[0].toLowerCase();
        for (int i = 1; i < parts.length; i++) {
            var = var + parts[i].substring(0, 1).toUpperCase() +
                  parts[i].substring(1).toLowerCase();
        }
        return var;
    }

    public String asPropertyKey(String prefix) {
        return prefix + "." + key;
    }

    public String asPropertyKey() {
        return DEFAULT_PREFIX + "." + key;
    }
>>>>>>> 563843a7
}<|MERGE_RESOLUTION|>--- conflicted
+++ resolved
@@ -1,4 +1,3 @@
-<<<<<<< HEAD
 package io.fabric8.maven.docker.config.handler.property;/*
  *
  * Copyright 2014 Roland Huss
@@ -15,140 +14,6 @@
  * See the License for the specific language governing permissions and
  * limitations under the License.
  */
-
-/**
- * Enum holding possible configuration keys
- *
- * @author roland
- * @since 07/12/14
- */
-public enum ConfigKey {
-
-    ALIAS,
-    ARGS,
-    ASSEMBLY_BASEDIR("assembly.baseDir"),
-    ASSEMBLY_DESCRIPTOR("assembly.descriptor"),
-    ASSEMBLY_DESCRIPTOR_REF("assembly.descriptorRef"),
-    ASSEMBLY_EXPORT_BASEDIR("assembly.exportBaseDir"),
-    ASSEMBLY_IGNORE_PERMISSIONS("assembly.ignorePermissions"),
-    ASSEMBLY_PERMISSIONS("assembly.permissions"),
-    ASSEMBLY_DOCKER_FILE_DIR("assembly.dockerFileDir"),
-    ASSEMBLY_USER("assembly.user"),
-    ASSEMBLY_MODE("assembly.mode"),
-    BIND,
-    CAP_ADD,
-    CAP_DROP,
-    CLEANUP,
-    NOCACHE,
-    OPTIMISE,
-    CMD,
-    DOMAINNAME,
-    DNS,
-    DNS_SEARCH,
-    DOCKER_FILE,
-    DOCKER_FILE_DIR,
-    ENTRYPOINT,
-    ENV,
-    ENV_PROPERTY_FILE,
-    EXTRA_HOSTS,
-    FROM,
-    HOSTNAME,
-    LABELS,
-    LINKS,
-    LOG_ENABLED("log.enabled"),
-    LOG_PREFIX("log.prefix"),
-    LOG_DATE("log.date"),
-    LOG_COLOR("log.color"),
-    LOG_DRIVER_NAME("log.driver.name"),
-    LOG_DRIVER_OPTS("log.driver.opts"),
-    MAINTAINER,
-    MEMORY,
-    MEMORY_SWAP,
-    NAME,
-    NAMING_STRATEGY,
-    NET,
-    PORT_PROPERTY_FILE,
-    PORTS,
-    POST_START("wait.exec.postStart"),
-    PRE_STOP("wait.exec.preStop"),
-    PRIVILEGED,
-    REGISTRY,
-    RESTART_POLICY_NAME("restartPolicy.name"),
-    RESTART_POLICY_RETRY("restartPolicy.retry"),
-    RUN,
-    SHMSIZE,
-    SKIP_BUILD("skip.build"),
-    SKIP_RUN("skip.run"),
-    TAGS,
-    USER,
-    VOLUMES,
-    VOLUMES_FROM,
-    WAIT_LOG("wait.log"),
-    WAIT_TIME("wait.time"),
-    WAIT_URL("wait.url"),
-    WAIT_HTTP_URL("wait.http.url"),
-    WAIT_HTTP_METHOD("wait.http.method"),
-    WAIT_HTTP_STATUS("wait.http.status"),
-    WAIT_KILL("wait.kill"),
-    WAIT_SHUTDOWN("wait.shutdown"),
-    WAIT_TCP_MODE("wait.tcp.mode"),
-    WAIT_TCP_HOST("wait.tcp.host"),
-    WAIT_TCP_PORT("wait.tcp.port"),
-    WATCH_INTERVAL("watch.interval"),
-    WATCH_MODE("watch.mode"),
-    WATCH_POSTGOAL("watch.postGoal"),
-    WORKDIR,
-    WORKING_DIR;
-
-    ConfigKey() {
-        this.key = toVarName(name());
-    }
-
-    ConfigKey(String key) {
-        this.key = key;
-    }
-
-    private String key;
-
-    public static String DEFAULT_PREFIX = "docker";
-
-    // Convert to camle case
-    private String toVarName(String s) {
-        String[] parts = s.split("_");
-        String var = parts[0].toLowerCase();
-        for (int i = 1; i < parts.length; i++) {
-            var = var + parts[i].substring(0, 1).toUpperCase() +
-                  parts[i].substring(1).toLowerCase();
-        }
-        return var;
-    }
-
-    public String asPropertyKey(String prefix) {
-        return prefix + "." + key;
-    }
-
-    public String asPropertyKey() {
-        return DEFAULT_PREFIX + "." + key;
-    }
-=======
-package io.fabric8.maven.docker.config.handler.property;/*
- * 
- * Copyright 2014 Roland Huss
- *
- * Licensed under the Apache License, Version 2.0 (the "License");
- * you may not use this file except in compliance with the License.
- * You may obtain a copy of the License at
- *
- *       http://www.apache.org/licenses/LICENSE-2.0
- *
- * Unless required by applicable law or agreed to in writing, software
- * distributed under the License is distributed on an "AS IS" BASIS,
- * WITHOUT WARRANTIES OR CONDITIONS OF ANY KIND, either express or implied.
- * See the License for the specific language governing permissions and
- * limitations under the License.
- */
-
-import static io.fabric8.maven.docker.assembly.DockerFileKeyword.WORKDIR;
 
 /**
  * Enum holding possible configuration keys
@@ -265,5 +130,4 @@
     public String asPropertyKey() {
         return DEFAULT_PREFIX + "." + key;
     }
->>>>>>> 563843a7
 }