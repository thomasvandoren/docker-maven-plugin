--- conflicted
+++ resolved
@@ -129,18 +129,14 @@
     /** @parameter property = "docker.registry" */
     private String registry;
 
-<<<<<<< HEAD
     // maximum connection to use in parallel for connecting the docker host
     /** @parameter property = "docker.maxConnections" default-value = "100" */
     private int maxConnections;
 
-=======
-    /**
-     * @parameter
-     */
+    // property file to write out with port mappings
+    /** @parameter */
     protected String portPropertyFile;
     
->>>>>>> 88f7990f
     // Authentication information
     /** @parameter */
     Map authConfig;
