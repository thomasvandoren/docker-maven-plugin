package org.jolokia.docker.maven;

/*
 * Copyright 2009-2014 Roland Huss Licensed under the Apache License, Version 2.0 (the "License"); you may not use this file except in
 * compliance with the License. You may obtain a copy of the License at http://www.apache.org/licenses/LICENSE-2.0 Unless required by
 * applicable law or agreed to in writing, software distributed under the License is distributed on an "AS IS" BASIS, WITHOUT WARRANTIES OR
 * CONDITIONS OF ANY KIND, either express or implied. See the License for the specific language governing permissions and limitations under
 * the License.
 */
import java.io.IOException;
import java.util.ArrayList;
import java.util.Properties;
import java.util.concurrent.TimeoutException;
import java.util.regex.Pattern;

import org.apache.commons.lang3.text.StrSubstitutor;
import org.apache.maven.plugin.MojoExecutionException;
import org.codehaus.plexus.util.StringUtils;
import org.jolokia.docker.maven.access.DockerAccess;
import org.jolokia.docker.maven.access.DockerAccessException;
import org.jolokia.docker.maven.access.PortMapping;
import org.jolokia.docker.maven.access.log.LogCallback;
import org.jolokia.docker.maven.access.log.LogGetHandle;
import org.jolokia.docker.maven.config.ImageConfiguration;
import org.jolokia.docker.maven.config.LogConfiguration;
import org.jolokia.docker.maven.config.RunImageConfiguration;
import org.jolokia.docker.maven.config.WaitConfiguration;
import org.jolokia.docker.maven.log.LogDispatcher;
import org.jolokia.docker.maven.service.QueryService;
import org.jolokia.docker.maven.service.RunService;
import org.jolokia.docker.maven.util.StartOrderResolver;
import org.jolokia.docker.maven.util.Timestamp;
import org.jolokia.docker.maven.util.WaitUtil;


/**
 * Goal for creating and starting a docker container. This goal evaluates the image configuration
 *
 * @author roland
 * @goal start
 * @phase pre-integration-test
 */
public class StartMojo extends AbstractDockerMojo {

    /**
     * @parameter property = "docker.showLogs"
     */
    private String showLogs;

    /**
     * @parameter property = "docker.follow" default-value = "false"
     */
    protected boolean follow;

    /**
     * {@inheritDoc}
     */
    @Override
    public synchronized void executeInternal(final DockerAccess dockerAccess) throws DockerAccessException, MojoExecutionException {
        getPluginContext().put(CONTEXT_KEY_START_CALLED, true);

        Properties projProperties = project.getProperties();
        
        QueryService queryService = serviceHub.getQueryService();
        RunService runService = serviceHub.getRunService();
<<<<<<< HEAD

        LogDispatcher dispatcher = getLogDispatcher(dockerAccess);
=======
>>>>>>> 88f7990f

        LogDispatcher dispatcher = getLogDispatcher(dockerAccess);
        PortMapping.PropertyWriteHelper portMappingPropertyWriteHelper = new PortMapping.PropertyWriteHelper(portPropertyFile);
        
        boolean success = false;
        try {
            for (StartOrderResolver.Resolvable resolvable : runService.getImagesConfigsInOrder(queryService, getImages())) {
                final ImageConfiguration imageConfig = (ImageConfiguration) resolvable;

                // Still to check: How to work with linking, volumes, etc ....
                //String imageName = new ImageName(imageConfig.getName()).getFullNameWithTag(registry);

                String imageName = imageConfig.getName();
                checkImageWithAutoPull(dockerAccess, imageName,
                                       getConfiguredRegistry(imageConfig),imageConfig.getBuildConfiguration() == null);

                RunImageConfiguration runConfig = imageConfig.getRunConfiguration();
                PortMapping portMapping = runService.getPortMapping(runConfig, projProperties);

                String containerId = runService.createAndStartContainer(imageConfig, portMapping, projProperties);

                if (showLogs(imageConfig)) {
                    dispatcher.trackContainerLog(containerId, getContainerLogSpec(containerId, imageConfig));
                }

                portMappingPropertyWriteHelper.add(portMapping, runConfig.getPortPropertyFile());

                // Wait if requested
                waitIfRequested(dockerAccess,imageConfig, projProperties, containerId);
            }
            if (follow) {
                runService.addShutdownHookForStoppingContainers(keepContainer,removeVolumes);
                wait();
            }
            
            portMappingPropertyWriteHelper.write();
            success = true;
        } catch (InterruptedException e) {
            log.warn("Interrupted");
            Thread.currentThread().interrupt();
            throw new MojoExecutionException("interrupted", e);
        } catch (IOException e) {
            throw new MojoExecutionException("I/O Error",e);
        } finally {
            if (!success) {
                log.error("Error occurred during container startup, shutting down...");
                runService.stopStartedContainers(keepContainer, removeVolumes);
            }
        }
    }
<<<<<<< HEAD

    private void updateDynamicPortProperties(DockerAccess docker, String containerId, RunImageConfiguration runConfig, PortMapping mappedPorts, Properties properties) throws DockerAccessException, MojoExecutionException {
        if (mappedPorts.containsDynamicPorts()) {
            mappedPorts.updateVariablesWithDynamicPorts(docker.queryContainerPortMapping(containerId));
            propagatePortVariables(mappedPorts, runConfig.getPortPropertyFile(),properties);
        }
    }

=======
>>>>>>> 88f7990f

    // ========================================================================================================

    private void waitIfRequested(DockerAccess docker, ImageConfiguration imageConfig, Properties projectProperties, String containerId) throws MojoExecutionException {
        RunImageConfiguration runConfig = imageConfig.getRunConfiguration();
        WaitConfiguration wait = runConfig.getWaitConfiguration();
        if (wait != null) {
            ArrayList<WaitUtil.WaitChecker> checkers = new ArrayList<>();
            ArrayList<String> logOut = new ArrayList<>();
            if (wait.getUrl() != null) {
                String waitUrl = StrSubstitutor.replace(wait.getUrl(), projectProperties);
                WaitConfiguration.HttpConfiguration httpConfig = wait.getHttp();
                if (httpConfig != null) {
                    checkers.add(new WaitUtil.HttpPingChecker(waitUrl, httpConfig.getMethod(), httpConfig.getStatus()));
                } else {
                    checkers.add(new WaitUtil.HttpPingChecker(waitUrl));
                }
                logOut.add("on url " + waitUrl);
            }
            if (wait.getLog() != null) {
                checkers.add(getLogWaitChecker(wait.getLog(), docker, containerId));
                logOut.add("on log out '" + wait.getLog() + "'");
            }
            try {
                long waited = WaitUtil.wait(wait.getTime(), checkers.toArray(new WaitUtil.WaitChecker[0]));
                log.info(imageConfig.getDescription() + ": Waited " + StringUtils.join(logOut.toArray(), " and ") + " " + waited + " ms");
            } catch (TimeoutException exp) {
                String desc = imageConfig.getDescription() + ": Timeout after " + wait.getTime() + " ms while waiting " +
                              StringUtils.join(logOut.toArray(), " and ");
                log.error(desc);
                throw new MojoExecutionException(desc);
            }
        }
    }

    private WaitUtil.WaitChecker getLogWaitChecker(final String logPattern, final DockerAccess docker, final String containerId) {
        return new WaitUtil.WaitChecker() {

            boolean first = true;
            LogGetHandle logHandle;
            boolean detected = false;

            @Override
            public boolean check() {
                if (first) {
                    final Pattern pattern = Pattern.compile(logPattern);
                    logHandle = docker.getLogAsync(containerId, new LogCallback() {
                        @Override
                        public void log(int type, Timestamp timestamp, String txt) throws LogCallback.DoneException {
                            if (pattern.matcher(txt).find()) {
                                detected = true;
                                throw new LogCallback.DoneException();
                            }
                        }

                        @Override
                        public void error(String error) {
                            log.error(error);
                        }
                    });
                    first = false;
                }
                return detected;
            }

            @Override
            public void cleanUp() {
                if (logHandle != null) {
                    logHandle.finish();
                }
            }
        };
    }

    protected boolean showLogs(ImageConfiguration imageConfig) {
        if (showLogs != null) {
            if (showLogs.equalsIgnoreCase("true")) {
                return true;
            } else if (showLogs.equalsIgnoreCase("false")) {
                return false;
            } else {
                return matchesConfiguredImages(showLogs, imageConfig);
            }
        }

        RunImageConfiguration runConfig = imageConfig.getRunConfiguration();
        if (runConfig != null) {
            LogConfiguration logConfig = runConfig.getLog();
            if (logConfig != null) {
                return logConfig.isEnabled();
            } else {
                // Default is to show logs if "follow" is true
                return follow;
            }
        }
        return false;
    }

}<|MERGE_RESOLUTION|>--- conflicted
+++ resolved
@@ -63,13 +63,9 @@
         
         QueryService queryService = serviceHub.getQueryService();
         RunService runService = serviceHub.getRunService();
-<<<<<<< HEAD
 
         LogDispatcher dispatcher = getLogDispatcher(dockerAccess);
-=======
->>>>>>> 88f7990f
-
-        LogDispatcher dispatcher = getLogDispatcher(dockerAccess);
+
         PortMapping.PropertyWriteHelper portMappingPropertyWriteHelper = new PortMapping.PropertyWriteHelper(portPropertyFile);
         
         boolean success = false;
@@ -118,17 +114,6 @@
             }
         }
     }
-<<<<<<< HEAD
-
-    private void updateDynamicPortProperties(DockerAccess docker, String containerId, RunImageConfiguration runConfig, PortMapping mappedPorts, Properties properties) throws DockerAccessException, MojoExecutionException {
-        if (mappedPorts.containsDynamicPorts()) {
-            mappedPorts.updateVariablesWithDynamicPorts(docker.queryContainerPortMapping(containerId));
-            propagatePortVariables(mappedPorts, runConfig.getPortPropertyFile(),properties);
-        }
-    }
-
-=======
->>>>>>> 88f7990f
 
     // ========================================================================================================
 
