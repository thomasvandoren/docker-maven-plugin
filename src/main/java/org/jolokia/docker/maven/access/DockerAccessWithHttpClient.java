package org.jolokia.docker.maven.access;

import java.io.*;
import java.net.URLEncoder;
import java.nio.charset.Charset;
import java.security.GeneralSecurityException;
import java.security.KeyStore;
import java.util.*;
import java.util.regex.Matcher;
import java.util.regex.Pattern;

import javax.net.ssl.SSLContext;

import org.apache.http.*;
import org.apache.http.client.HttpClient;
import org.apache.http.client.methods.*;
import org.apache.http.conn.ssl.SSLConnectionSocketFactory;
import org.apache.http.conn.ssl.SSLContexts;
import org.apache.http.entity.FileEntity;
import org.apache.http.entity.StringEntity;
import org.apache.http.impl.client.HttpClientBuilder;
import org.apache.http.impl.client.HttpClients;
import org.apache.http.util.EntityUtils;
import org.jolokia.docker.maven.util.*;
import org.json.*;

/**
 * Implementation using <a href="http://hc.apache.org/">Apache HttpComponents</a> for accessing remotely
 * the docker host.
 *
 * The design goal here is to provide only the functionality required for this plugin in order to make
 * it as robust as possible agains docker API changes (which happen quite frequently). That's also
 * the reason, why no framework like JAX-RS or docker-java is used so that the dependencies are kept low.
 *
 * Of course, it's a bit more manual work, but it's worth the effort (as long as the Docker API functionality
 * required is not to much).
 *
 * @author roland
 * @since 26.03.14
 */
public class DockerAccessWithHttpClient implements DockerAccess {

    // Used Docker API
    static private final String DOCKER_API_VERSION = "v1.10";
    public static final String HEADER_ACCEPT = "Accept";
    public static final String HEADER_ACCEPT_ALL = "*/*";

    // Logging
    private final LogHandler log;

    // Base Docker URL
    private final String baseUrl;

    // HttpClient to use
    private final HttpClient client;

    /**
     * Create a new access for the given URL
     * @param baseUrl base URL for accessing the docker Daemon
     * @param certPath used to build up a keystore with the given keys and certificates found in this directory
     * @param log a log handler for printing out logging information
     */
    public DockerAccessWithHttpClient(String baseUrl, String certPath, LogHandler log) throws DockerAccessException {
        this.baseUrl = stripSlash(baseUrl) + "/" + DOCKER_API_VERSION;
        this.log = log;
        this.client = createHttpClient(certPath);
    }

    /** {@inheritDoc} */
    @Override
    public boolean hasImage(String image) throws DockerAccessException {
        Matcher matcher = Pattern.compile("^(.*?):([^:]+)?$").matcher(image);
        String base = matcher.matches() ? matcher.group(1) : image;

        HttpUriRequest req = newGet(baseUrl + "/images/json?filter=" + base);
        HttpResponse resp = request(req);
        checkReturnCode("Checking for image '" + image + "'", resp, 200);
        JSONArray array = asJsonArray(resp);
        return array.length() > 0;
    }

    /** {@inheritDoc} */
    @Override
    public String createContainer(String image, String command, Set<Integer> ports, Map<String, String> env) throws DockerAccessException {
        HttpUriRequest post = newPost(baseUrl + "/containers/create", getContainerConfig(image, ports, command, env));
        HttpResponse resp = request(post);
        checkReturnCode("Creating container for image '" + image + "'", resp, 201);
        JSONObject json = asJsonObject(resp);
        logWarnings(json);
        return json.getString("Id");
    }

    @Override
    public String getContainerName(String id) throws DockerAccessException {
        HttpUriRequest req = newGet(baseUrl + "/containers/" + encode(id) + "/json");
        HttpResponse  resp = request(req);
        checkReturnCode("Getting information about container '" + id + "'", resp, 200);
        JSONObject json = asJsonObject(resp);
        return json.getString("Name");
    }

    /** {@inheritDoc} */
    @Override
    public void startContainer(String containerId, Map<Integer, Integer> ports, Map<Integer, String> bindTo,List<String> volumesFrom, List<String> links)
            throws DockerAccessException {
        HttpUriRequest req = newPost(baseUrl + "/containers/" + encode(containerId) + "/start",
                                     getStartConfig(ports, bindTo, volumesFrom, links));
        HttpResponse resp = request(req);
        checkReturnCode("Starting container with id " + containerId, resp, 204);
    }

    /** {@inheritDoc} */
    @Override
    public void stopContainer(String containerId) throws DockerAccessException {
        HttpUriRequest req = newPost(baseUrl + "/containers/" + encode(containerId) + "/stop", null);
        HttpResponse  resp = request(req);
        checkReturnCode("Stopping container with id " + containerId, resp, 204, 304);
    }

    /** {@inheritDoc} */
    @Override
    public void buildImage(String image, File dockerArchive) throws DockerAccessException {
        String buildUrl = baseUrl + "/build?rm=true" + (image != null ? "&t=" + encode(image) : "");
        HttpPost post = new HttpPost(buildUrl);
        post.setEntity(new FileEntity(dockerArchive));
        processBuildResponse(image, request(post));
    }

    /** {@inheritDoc} */
    @Override
    public Map<Integer, Integer> queryContainerPortMapping(String containerId) throws DockerAccessException {
        HttpUriRequest req = newGet(baseUrl + "/containers/" + encode(containerId) + "/json");
        HttpResponse resp = request(req);
        checkReturnCode("Getting container information for " + containerId, resp, 200);
        return extractPorts(asJsonObject(resp));
    }

    /** {@inheritDoc} */
    @Override
    public List<String> getContainersForImage(String image) throws DockerAccessException {
        List<String> ret = new ArrayList<>();
        HttpUriRequest req = newGet(baseUrl + "/containers/json?limit=100");
        HttpResponse resp = request(req);
        checkReturnCode("Fetching container information", resp, 200);
        JSONArray configs = asJsonArray(resp);
        for (int i = 0; i < configs.length(); i ++) {
            JSONObject config = configs.getJSONObject(i);
            String containerImage = config.getString("Image");

            if (image.equals(containerImage)) {
                ret.add(config.getString("Id"));
            }
        }
        return ret;
    }

    @Override
    public String getLogs(final String containerId) throws DockerAccessException {
        HttpUriRequest get = newGet(baseUrl + "/containers/" + encode(containerId) + "/logs?stdout=1&stderr=1");

        HttpResponse resp = request(get);
        checkReturnCode("Getting log for '" + containerId + "' ",resp,200);
        return asString(resp);
    }

    /** {@inheritDoc} */
    @Override
    public void removeContainer(String containerId) throws DockerAccessException {
        HttpUriRequest req = newDelete(baseUrl + "/containers/" + encode(containerId));
        HttpResponse  resp = request(req);
        checkReturnCode("Stopping container with id " + containerId, resp, 204);
    }

    /** {@inheritDoc} */
    @Override
    public void pullImage(String image,AuthConfig authConfig) throws DockerAccessException {
        ImageName name = new ImageName(image);
        String pullUrl = baseUrl + "/images/create?fromImage=" + encode(name.getRepository());
        pullUrl = addTag(pullUrl, name);
        pullUrl = addRegistry(pullUrl,name);
        pullOrPushImage(image,pullUrl,"pulling",authConfig);
    }

    /** {@inheritDoc} */
    @Override
    public void pushImage(String image, AuthConfig authConfig) throws DockerAccessException {
        ImageName name = new ImageName(image);
        String pushUrl = baseUrl + "/images/" + encode(name.getRepositoryWithRegistry()) + "/push";
        pushUrl = addTag(pushUrl,name);
        pullOrPushImage(image,pushUrl,"pushing",authConfig);
    }

    /** {@inheritDoc} */
    @Override
    public boolean removeImage(String image, boolean ... forceOpt) throws DockerAccessException {
        boolean force = forceOpt != null && forceOpt.length > 0 && forceOpt[0];
        HttpUriRequest req = newDelete(baseUrl + "/images/" + image + (force ? "?force=1" : ""));
        HttpResponse resp = request(req);
        checkReturnCode("Removing image " + image, resp, 200, 404);
        if (log.isDebugEnabled()) {
            logRemoveResponse(asJsonArray(resp));
        }
        return resp.getStatusLine().getStatusCode() == 200;
    }

    // ---------------
    // Lifecycle methods not needed here
    /** {@inheritDoc} */
    @Override
    public void start() {}


    /** {@inheritDoc} */
    @Override
    public void shutdown() {}

    // ====================================================================================================

    // HttpClient to use
    private HttpClient createHttpClient(String certPath) throws DockerAccessException {
        HttpClientBuilder builder = HttpClients.custom();
        addSslSupportIfNeeded(builder,certPath);

        // TODO: Tune client if needed (e.g. add pooling factoring .....
        // But I think, that's not really required.

        return builder.build();
    }

    // Lookup a keystore and add it to the client
    private void addSslSupportIfNeeded(HttpClientBuilder builder, String certPath) throws DockerAccessException {
        if (certPath != null) {
            try {
                KeyStore keyStore = KeyStoreUtil.createDockerKeyStore(certPath);

                SSLContext sslContext =
                        SSLContexts.custom()
                                   .useTLS()
                                   .loadKeyMaterial(keyStore,"docker".toCharArray())
                                   .loadTrustMaterial(keyStore)
                                   .build();
                SSLConnectionSocketFactory sslsf = new SSLConnectionSocketFactory(sslContext);
                builder.setSSLSocketFactory(sslsf);
            } catch (IOException | GeneralSecurityException e) {
                throw new DockerAccessException("Cannot read keys and/or certs from " + certPath + ": " + e,e);
            }
        }

    }

    // -----------------------
    // Request related methods
    private HttpUriRequest newGet(String url) {
        return addDefaultHeaders(new HttpGet(url));
    }

    private HttpUriRequest newPost(String url, String body) {
        HttpPost post = new HttpPost(url);
        if (body != null) {
            post.setEntity(new StringEntity(body, Charset.defaultCharset()));
        }
        return addDefaultHeaders(post);
    }

    private HttpUriRequest newDelete(String url) {
        return addDefaultHeaders(new HttpDelete(url));
    }

    private HttpUriRequest addDefaultHeaders(HttpUriRequest req) {
        req.addHeader(HEADER_ACCEPT, HEADER_ACCEPT_ALL);
        req.addHeader("Content-Type", "application/json");
        return req;
    }

    private HttpResponse request(HttpUriRequest req) throws DockerAccessException {
        try {
            return client.execute(req);
        } catch (IOException e) {
            throw new DockerAccessException("Cannot send req " + req + ": " + e,e);
        }
    }

    // -----------------------
    // Serialization stuff

    private JSONArray asJsonArray(HttpResponse resp) throws DockerAccessException {
        try {
            return new JSONArray(EntityUtils.toString(resp.getEntity()));
        } catch (IOException e) {
            throw new DockerAccessException("Cannot read content from response " + resp,e);
        }
    }

    private JSONObject asJsonObject(HttpResponse resp) throws DockerAccessException {
        try {
            return new JSONObject(EntityUtils.toString(resp.getEntity()));
        } catch (IOException e) {
            throw new DockerAccessException("Cannot read content from response as JSON object " + resp,e);
        }
    }

    private String asString(HttpResponse resp) throws DockerAccessException {
        try {
            return EntityUtils.toString(resp.getEntity());
        } catch (IOException e) {
            throw new DockerAccessException("Cannot read content from response as string " + resp,e);
        }
    }
    private String encode(String param) {
        try {
            return URLEncoder.encode(param,"UTF-8");
        } catch (UnsupportedEncodingException e) {
            // wont happen
            return URLEncoder.encode(param);
        }
    }


    // ===========================================================================================================
    // Preparation for performing requests

    private Map<Integer, Integer> extractPorts(JSONObject info) {
        JSONObject networkSettings = info.getJSONObject("NetworkSettings");
        if (networkSettings != null) {
            JSONObject ports = networkSettings.getJSONObject("Ports");
            if (ports != null) {
                return createPortMapping(ports);
            }
        }
        return Collections.emptyMap();
    }

    private Map<Integer, Integer> createPortMapping(JSONObject ports) {
        Map<Integer, Integer> portMapping = new HashMap<>();
        for (Object portSpecO : ports.keySet()) {
            String portSpec = portSpecO.toString();
            if (!ports.isNull(portSpec)) {
                JSONArray hostSpecs = ports.getJSONArray(portSpec);
                parseHostSpecsAndUpdateMapping(portMapping, hostSpecs, portSpec);
            }
        }
        return portMapping;
    }

    private void parseHostSpecsAndUpdateMapping(Map<Integer, Integer> portMapping, JSONArray hostSpecs, String portSpec) {
        if (hostSpecs != null && hostSpecs.length() > 0) {
            // We take only the first
            JSONObject hostSpec = hostSpecs.getJSONObject(0);
            Object hostPortO = hostSpec.get("HostPort");
            if (hostPortO != null) {
                parsePortSpecAndUpdateMapping(portMapping, hostPortO, portSpec);
            }
        }
    }

    private void parsePortSpecAndUpdateMapping(Map<Integer, Integer> portMapping, Object hostPort, String portSpec) {
        try {
            Integer hostP = (Integer.parseInt(hostPort.toString()));
            int idx = portSpec.indexOf('/');
            String p = idx > 0 ? portSpec.substring(0, idx) : portSpec;
            Integer containerPort = Integer.parseInt(p);
            portMapping.put(containerPort, hostP);
        } catch (NumberFormatException exp) {
            log.warn("Cannot parse " + hostPort + " or " + portSpec + " as a port number. Ignoring in mapping");
        }
    }

    private String getContainerConfig(String image, Set<Integer> ports, String command, Map<String, String> env) {
        JSONObject ret = new JSONObject();
        ret.put("Image", image);
        if (ports != null && ports.size() > 0) {
            JSONObject exposedPorts = new JSONObject();
            for (Integer port : ports) {
                exposedPorts.put(port.toString() + "/tcp", new JSONObject());
            }
            ret.put("ExposedPorts", exposedPorts);
        }
        if (command != null) {
            JSONArray a = new JSONArray();
            for (String s : EnvUtil.splitWOnSpaceWithEscape(command)) {
                a.put(s);
            }
            ret.put("Cmd",a);
        }
        if (env != null && env.size() > 0) {
            JSONArray a = new JSONArray();
            for (Map.Entry<String,String> entry : env.entrySet()) {
                a.put(entry.getKey() + "=" + entry.getValue());
            }
            ret.put("Env", a);
        }
        log.debug("Container create config: " + ret.toString());
        return ret.toString();
    }

    private String getStartConfig(Map<Integer, Integer> ports, Map<Integer, String> bindTo, List<String> volumesFrom, List<String> links) {
        JSONObject ret = new JSONObject();
        if (ports != null && ports.size() > 0) {
            JSONObject c = new JSONObject();
            for (Map.Entry<Integer,Integer> entry : ports.entrySet()) {
            	Integer port = entry.getKey();            	
                JSONArray a = addHostIpAndPort(bindTo, port, entry.getValue());
                
                c.put(port + "/tcp",a);
            }
            ret.put("PortBindings", c);
        }
        if (volumesFrom != null) {
            ret.put("VolumesFrom", new JSONArray(volumesFrom));
        }
        if (links != null) {
            ret.put("Links", new JSONArray(links));
        }
        log.debug("Container start config: " + ret.toString());
        return ret.toString();
    }

    // ======================================================================================================

    private void dump(HttpResponse resp) {
        String body = null;
        try {
            body = EntityUtils.toString(resp.getEntity());
            log.debug("<<<< " + (body != null ? body : "[empty]"));
        } catch (IOException e) {
            log.error("<<<< Error while deserializing response " + resp + ": " + e);
        }
    }

    private void dump(HttpUriRequest req) {
        try {
            log.debug(">>>> " + req.getURI());
            Header[] headers = req.getAllHeaders();
            if (headers != null) {
                for (Header h : headers) {
                    log.debug("|||| " + h.getName() + "=" + h.getValue());
                }
            }
            if (req.getMethod() == "POST") {
                HttpPost post = (HttpPost) req;
                log.debug("---- " + (post.getEntity() != null ? EntityUtils.toString(post.getEntity()) : "[empty]"));
            }
        } catch (IOException e) {
            log.error("<<<< Error while deserializing response " + req + ": " + e);
        }
    }

    private void pullOrPushImage(String image, String uri, String what, AuthConfig authConfig)
            throws DockerAccessException {
        try {
            HttpPost post = new HttpPost(uri);
            if (authConfig != null) {
                post.addHeader("X-Registry-Auth",authConfig.toHeaderValue());
            }

            processPullOrPushResponse(image, client.execute(post), what);
        } catch (IOException e) {
            throw new DockerAccessException("Error while " + what + " " + image + ": ",e);
        }
    }

<<<<<<< HEAD
    private String addTag(String url, ImageName name) {
        return addQueryParam(url, "tag", name.getTag());
    }

    private String addRegistry(String url, ImageName name) {
        return addQueryParam(url,"registry",name.getRegistry());
    }

    private String addQueryParam(String url, String param, String value) {
        if (value != null) {
            return url + (url.contains("?") ? "&" : "?") + param + "=" + encode(value);
        } else {
            return url;
=======
	private JSONArray addHostIpAndPort(Map<Integer, String> bindTo,
			Integer containerPort, Integer hostPort) {
		JSONArray a = new JSONArray();
		JSONObject o = new JSONObject();
		o.put("HostPort",hostPort != null ? hostPort.toString() : "");                
		
		if (bindTo.containsKey(containerPort)) {
			o.put("HostIp", bindTo.get(containerPort));
		}
		
		a.put(o);
		return a;
	}
    
    private String addTagAndRegistry(String url, ImageName name) {
        List<String> params = new ArrayList<>();
        if (name.getTag() != null) {
            params.add("tag=" + name.getTag());
        }
        if (name.getRegistry() != null) {
            params.add("registry=" + name.getRegistry());
        }
        if (params.size() > 0) {
            StringBuilder addOn = new StringBuilder();

            for (int i = 0; i < params.size(); i ++) {
                addOn.append(params.get(i));
                if (i < params.size() - 1) {
                    addOn.append("&");
                }
            }
            return url + (url.contains("?") ? "&" : "?") + addOn.toString();
>>>>>>> 6c647e4e
        }
            
        return url;        
    }

    private void processPullOrPushResponse(final String image, HttpResponse resp, final String action)
            throws DockerAccessException {
        processChunkedResponse(resp, new ChunkedCallback() {

            private boolean downloadInProgress = false;

            @Override
			public void process(JSONObject json) {
                if (json.has("progressDetail")) {
                    JSONObject details = json.getJSONObject("progressDetail");
                    if (details.has("total")) {
                        if (!downloadInProgress) {
                            log.progressStart(details.getInt("total"));
                        }
                        log.progressUpdate(details.getInt("current"));
                        downloadInProgress = true;
                        return;
                    } 
                       
                    if (downloadInProgress) {
                    	log.progressFinished();
                    }
                    downloadInProgress = false;
                }
                if (json.has("error")) {
                    String msg = json.getString("error").trim();
                    String details = json.getJSONObject("errorDetail").getString("message").trim();
                    log.error("!!! " + msg + (msg.equals(details) ? "" : "(" + details + ")"));
                } else {
                    log.info("... " + (json.has("id") ? json.getString("id") + ": " : "") + json.getString("status"));
                }
            }

            @Override
			public String getErrorMessage(StatusLine status) {
                return "Error while " + action + " image '" + image + "' (code: " + status.getStatusCode() + ", " + status.getReasonPhrase() + ")";
            }
        });
    }

    private void processBuildResponse(final String image, org.apache.http.HttpResponse resp) throws DockerAccessException {

        processChunkedResponse(resp, new ChunkedCallback() {
            @Override
			public void process(JSONObject json) {
                if (json.has("error")) {
                    log.error("Error building image: " + json.get("error"));
                    if (json.has("errorDetail")) {
                        JSONObject details = json.getJSONObject("errorDetail");
                        log.error(details.getString("message"));
                    }
                } else if (json.has("stream")) {
                    String message = json.getString("stream");
                    log.debug(trim(message));
                } else if (json.has("status")) {
                    String status = trim(json.getString("status"));
                    String id = json.has("id") ? json.getString("id") : null;
                    if (status.matches("^.*(Download|Pulling).*")) {
                        log.info("  " + (id != null ? id + " " : "") + status);
                    }
                }
            }

            private String trim(String message) {
                while (message.endsWith("\n")) {
                    message = message.substring(0,message.length() - 1);
                }
                return message;
            }

            @Override
			public String getErrorMessage(StatusLine status) {
                return "Error while building image '" + image + "' (code: " + status.getStatusCode()
                       + ", " + status.getReasonPhrase() + ")";
            }
        });

    }

    private void processChunkedResponse(org.apache.http.HttpResponse resp, ChunkedCallback cb) throws DockerAccessException {
        try {
            InputStream is = resp.getEntity().getContent();
            int len;
            int size = 8129;
            byte[] buf = new byte[size];
            // Data comes in chunkwise
            while ((len = is.read(buf, 0, size)) != -1) {
                String txt = new String(buf,0,len,"UTF-8");
                try {
                    JSONObject json = new JSONObject(txt);
                    cb.process(json);
                } catch (JSONException exp) {
                    log.warn("Couldn't parse answer chunk '" + txt + "': " + exp);
                }
            }
            StatusLine status = resp.getStatusLine();
            if (status.getStatusCode() != 200) {
                throw new DockerAccessException(cb.getErrorMessage(status));
            }
        } catch (IOException e) {
            throw new DockerAccessException("Cannot process chunk response: " + e,e);
        }
    }

    private void logWarnings(JSONObject body) {
        Object warningsObj = body.get("Warnings");
        if (warningsObj != JSONObject.NULL) {
            JSONArray warnings = (JSONArray) warningsObj;
            for (int i = 0; i < warnings.length(); i++) {
                log.warn(warnings.getString(i));
            }
        }
    }

    private void checkReturnCode(String msg, HttpResponse resp, int ... expectedCodes) throws DockerAccessException {
        StatusLine status = resp.getStatusLine();
        int statusCode = status.getStatusCode();
        for (int code : expectedCodes) {
            if (statusCode == code) {
                return;
            }
        }
        throw new DockerAccessException("Error while calling docker: " + msg + " (code: " + statusCode + ")");
    }

    private String stripSlash(String url) {
        String ret = url;
        while (ret.endsWith("/")) {
            ret = ret.substring(0, ret.length() - 1);
        }
        return ret;
    }

    // Callback for processing response chunks
    private void logRemoveResponse(JSONArray logElements) {
        for (int i = 0; i < logElements.length(); i++) {
            JSONObject entry = logElements.getJSONObject(i);
            for (Object key : entry.keySet()) {
                log.debug(key + ": " + entry.get(key.toString()));
            }
        }
    }

    // ================================================================================================

    private interface ChunkedCallback {
        void process(JSONObject json);
        String getErrorMessage(StatusLine status);
    }
}<|MERGE_RESOLUTION|>--- conflicted
+++ resolved
@@ -101,10 +101,10 @@
 
     /** {@inheritDoc} */
     @Override
-    public void startContainer(String containerId, Map<Integer, Integer> ports, Map<Integer, String> bindTo,List<String> volumesFrom, List<String> links)
+    public void startContainer(String containerId, PortMapping portMapping,List<String> volumesFrom, List<String> links)
             throws DockerAccessException {
         HttpUriRequest req = newPost(baseUrl + "/containers/" + encode(containerId) + "/start",
-                                     getStartConfig(ports, bindTo, volumesFrom, links));
+                                     getStartConfig(portMapping, volumesFrom, links));
         HttpResponse resp = request(req);
         checkReturnCode("Starting container with id " + containerId, resp, 204);
     }
@@ -186,7 +186,7 @@
     public void pushImage(String image, AuthConfig authConfig) throws DockerAccessException {
         ImageName name = new ImageName(image);
         String pushUrl = baseUrl + "/images/" + encode(name.getRepositoryWithRegistry()) + "/push";
-        pushUrl = addTag(pushUrl,name);
+        pushUrl = addTag(pushUrl, name);
         pullOrPushImage(image,pushUrl,"pushing",authConfig);
     }
 
@@ -393,17 +393,10 @@
         return ret.toString();
     }
 
-    private String getStartConfig(Map<Integer, Integer> ports, Map<Integer, String> bindTo, List<String> volumesFrom, List<String> links) {
+    private String getStartConfig(PortMapping portMapping, List<String> volumesFrom, List<String> links) {
         JSONObject ret = new JSONObject();
-        if (ports != null && ports.size() > 0) {
-            JSONObject c = new JSONObject();
-            for (Map.Entry<Integer,Integer> entry : ports.entrySet()) {
-            	Integer port = entry.getKey();            	
-                JSONArray a = addHostIpAndPort(bindTo, port, entry.getValue());
-                
-                c.put(port + "/tcp",a);
-            }
-            ret.put("PortBindings", c);
+        if (portMapping != null && !portMapping.isEmpty()) {
+            ret.put("PortBindings", portMapping.toDockerConfig());
         }
         if (volumesFrom != null) {
             ret.put("VolumesFrom", new JSONArray(volumesFrom));
@@ -459,7 +452,6 @@
         }
     }
 
-<<<<<<< HEAD
     private String addTag(String url, ImageName name) {
         return addQueryParam(url, "tag", name.getTag());
     }
@@ -473,43 +465,7 @@
             return url + (url.contains("?") ? "&" : "?") + param + "=" + encode(value);
         } else {
             return url;
-=======
-	private JSONArray addHostIpAndPort(Map<Integer, String> bindTo,
-			Integer containerPort, Integer hostPort) {
-		JSONArray a = new JSONArray();
-		JSONObject o = new JSONObject();
-		o.put("HostPort",hostPort != null ? hostPort.toString() : "");                
-		
-		if (bindTo.containsKey(containerPort)) {
-			o.put("HostIp", bindTo.get(containerPort));
-		}
-		
-		a.put(o);
-		return a;
-	}
-    
-    private String addTagAndRegistry(String url, ImageName name) {
-        List<String> params = new ArrayList<>();
-        if (name.getTag() != null) {
-            params.add("tag=" + name.getTag());
-        }
-        if (name.getRegistry() != null) {
-            params.add("registry=" + name.getRegistry());
-        }
-        if (params.size() > 0) {
-            StringBuilder addOn = new StringBuilder();
-
-            for (int i = 0; i < params.size(); i ++) {
-                addOn.append(params.get(i));
-                if (i < params.size() - 1) {
-                    addOn.append("&");
-                }
-            }
-            return url + (url.contains("?") ? "&" : "?") + addOn.toString();
->>>>>>> 6c647e4e
-        }
-            
-        return url;        
+        }
     }
 
     private void processPullOrPushResponse(final String image, HttpResponse resp, final String action)
