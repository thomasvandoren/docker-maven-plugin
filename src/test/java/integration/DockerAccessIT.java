package integration;

import java.io.File;
import java.io.IOException;
import java.util.Map;
import java.util.Properties;

import edu.emory.mathcs.backport.java.util.Arrays;
import org.apache.maven.plugin.logging.SystemStreamLog;
import org.jolokia.docker.maven.AbstractDockerMojo;
import org.jolokia.docker.maven.access.*;
import org.jolokia.docker.maven.access.hc.DockerAccessWithHcClient;
import org.jolokia.docker.maven.model.Container.PortBinding;
import org.jolokia.docker.maven.util.*;
import org.junit.*;

import static org.junit.Assert.*;

/*
 * if run from your ide, this test assumes you have configured the runner w/ the appropriate env variables
 * 
 * it also assumes that 'removeImage' does what it's supposed to do as it's used in test setup.
 */
@Ignore
public class DockerAccessIT {

    private static final String CONTAINER_NAME = "integration-test";
    private static final String IMAGE = "busybox:buildroot-2014.02";
    
    private static final String IMAGE_TAG = "busybox:tagged";
    private static final int PORT = 5677;

    private String containerId;
    private final DockerAccessWithHcClient dockerClient;
    
    public DockerAccessIT() {
        this.dockerClient = createClient(EnvUtil.extractUrl(null), new AnsiLogger(new SystemStreamLog(), true, true));
    }

    @Before
    public void setup() throws DockerAccessException {
        // yes - this is a big don't do for tests
        testRemoveImage(IMAGE);
        testRemoveImage(IMAGE_TAG);
    }
    
    @Test
    @Ignore
    public void testBuildImage() throws DockerAccessException {
        File file = new File("src/test/resources/integration/busybox-test.tar");
        dockerClient.buildImage(IMAGE_TAG, file, false);
        assertTrue(hasImage(IMAGE_TAG));
        
        testRemoveImage(IMAGE_TAG);
    }
    
    @Test
    public void testPullStartStopRemove() throws DockerAccessException {
        testDoesNotHave();
        
        try {
            testPullImage();
            testTagImage();
        
            testCreateContainer();
            testStartContainer();
            testQueryPortMapping();
            testStopContainer();
            testRemoveContainer();
        } finally {
            testRemoveImage(IMAGE);
        }
    }

    private DockerAccessWithHcClient createClient(String baseUrl, Logger logger) {
        try {
<<<<<<< HEAD
            return new DockerAccessWithHcClient(AbstractDockerMojo.API_VERSION, baseUrl, null, 20, logger);
        } catch (IOException e) {
=======
            return new DockerAccessWithHcClient(AbstractDockerMojo.API_VERSION, baseUrl, null, logger);
        } catch (@SuppressWarnings("unused") IOException e) {
>>>>>>> 88f7990f
            // not using ssl, so not going to happen
            throw new RuntimeException();
        }
    }

    private void testCreateContainer() throws DockerAccessException {
        PortMapping portMapping = new PortMapping(Arrays.asList(new Object[] { PORT + ":" + PORT }), new Properties());
        ContainerHostConfig hostConfig = new ContainerHostConfig().portBindings(portMapping);
        ContainerCreateConfig createConfig = new ContainerCreateConfig(IMAGE).command("ping google.com").hostConfig(hostConfig);

        containerId = dockerClient.createContainer(createConfig, CONTAINER_NAME);
        assertNotNull(containerId);

        String name = dockerClient.inspectContainer(containerId).getName();
        assertEquals(CONTAINER_NAME, name);
    }

    private void testDoesNotHave() throws DockerAccessException {
        assertFalse(hasImage(IMAGE));
    }

    private void testPullImage() throws DockerAccessException {
        dockerClient.pullImage(IMAGE, null, null);
        assertTrue(hasImage(IMAGE));
    }

    private void testQueryPortMapping() throws DockerAccessException {
        Map<String, PortBinding> portMap = dockerClient.inspectContainer(containerId).getPortBindings();
        assertEquals(5677, portMap.values().iterator().next().getHostPort().intValue());
    }
    
    private void testRemoveContainer() throws DockerAccessException {
        dockerClient.removeContainer(containerId, true);
    }

    private void testRemoveImage(String image) throws DockerAccessException {
        dockerClient.removeImage(image, false);
        assertFalse(hasImage(image));
    }

    private void testStartContainer() throws DockerAccessException {
        dockerClient.startContainer(containerId);
        assertTrue(dockerClient.inspectContainer(containerId).isRunning());
    }

    private void testStopContainer() throws DockerAccessException {
        dockerClient.stopContainer(containerId);
        assertFalse(dockerClient.inspectContainer(containerId).isRunning());
    }

    private void testTagImage() throws DockerAccessException {
        dockerClient.tag(IMAGE, IMAGE_TAG,false);
        assertTrue(hasImage(IMAGE_TAG));
        
        dockerClient.removeImage(IMAGE_TAG, false);
        assertFalse(hasImage(IMAGE_TAG));
    }
    
    private boolean hasImage(String image) throws DockerAccessException {
        return dockerClient.hasImage(image);
    }
}<|MERGE_RESOLUTION|>--- conflicted
+++ resolved
@@ -74,13 +74,8 @@
 
     private DockerAccessWithHcClient createClient(String baseUrl, Logger logger) {
         try {
-<<<<<<< HEAD
             return new DockerAccessWithHcClient(AbstractDockerMojo.API_VERSION, baseUrl, null, 20, logger);
-        } catch (IOException e) {
-=======
-            return new DockerAccessWithHcClient(AbstractDockerMojo.API_VERSION, baseUrl, null, logger);
         } catch (@SuppressWarnings("unused") IOException e) {
->>>>>>> 88f7990f
             // not using ssl, so not going to happen
             throw new RuntimeException();
         }
