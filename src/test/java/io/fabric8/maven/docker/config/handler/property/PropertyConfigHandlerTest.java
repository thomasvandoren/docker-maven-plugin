<<<<<<< HEAD
package io.fabric8.maven.docker.config.handler.property;/*
 * 
 * Copyright 2014 Roland Huss
 *
 * Licensed under the Apache License, Version 2.0 (the "License");
 * you may not use this file except in compliance with the License.
 * You may obtain a copy of the License at
 *
 *       http://www.apache.org/licenses/LICENSE-2.0
 *
 * Unless required by applicable law or agreed to in writing, software
 * distributed under the License is distributed on an "AS IS" BASIS,
 * WITHOUT WARRANTIES OR CONDITIONS OF ANY KIND, either express or implied.
 * See the License for the specific language governing permissions and
 * limitations under the License.
 */

import java.io.File;
import java.util.*;

import io.fabric8.maven.docker.config.*;
import io.fabric8.maven.docker.config.handler.AbstractConfigHandlerTest;
import org.apache.maven.project.MavenProject;
import org.junit.*;

import static org.junit.Assert.*;

/**
 * @author roland
 * @since 05/12/14
 */
@Ignore
public class PropertyConfigHandlerTest extends AbstractConfigHandlerTest {

    private PropertyConfigHandler configHandler;
    private ImageConfiguration imageConfiguration;

    @Before
    public void setUp() throws Exception {
        configHandler = new PropertyConfigHandler();
        imageConfiguration = buildAnUnresolvedImage();
    }
    
    @Test
    public void testSkipBuild() {
        assertFalse(resolveExternalImageConfig(getSkipTestData(ConfigKey.SKIP_BUILD, false)).getBuildConfiguration().skip());
        assertTrue(resolveExternalImageConfig(getSkipTestData(ConfigKey.SKIP_BUILD, true)).getBuildConfiguration().skip());
        
        assertFalse(resolveExternalImageConfig(new String[] {k(ConfigKey.NAME), "image"}).getBuildConfiguration().skip());
    }

    @Test
    public void testSkipRun() {
        assertFalse(resolveExternalImageConfig(getSkipTestData(ConfigKey.SKIP_RUN, false)).getRunConfiguration().skip());
        assertTrue(resolveExternalImageConfig(getSkipTestData(ConfigKey.SKIP_RUN, true)).getRunConfiguration().skip());
        
        assertFalse(resolveExternalImageConfig(new String[] {k(ConfigKey.NAME), "image"}).getRunConfiguration().skip());
    }    
    
    @Test
    public void testType() throws Exception {
        assertNotNull(configHandler.getType());
    }

    @Test(expected = IllegalArgumentException.class)
    public void testEmpty() throws Exception {
        resolveImage(imageConfiguration, props());
    }

    @Test
    public void testPorts() throws Exception {
        List<ImageConfiguration> configs = resolveImage(
                imageConfiguration,props(
                        "docker.name","demo",
                        "docker.ports.1", "jolokia.port:8080",
                        "docker.ports.2", "9090",
                        "docker.ports.3", "0.0.0.0:80:80"
                                        ));
        assertEquals(1,configs.size());
        RunImageConfiguration runConfig = configs.get(0).getRunConfiguration();
        List<String> portsAsList = runConfig.getPorts();
        String[] ports = new ArrayList<>(portsAsList).toArray(new String[portsAsList.size()]);
        assertArrayEquals(new String[] {
                "jolokia.port:8080",
                "9090",
                "0.0.0.0:80:80"
        },ports);
        BuildImageConfiguration buildConfig = configs.get(0).getBuildConfiguration();
        ports = new ArrayList<>(buildConfig.getPorts()).toArray(new String[buildConfig.getPorts().size()]);
        assertArrayEquals(new String[]{"8080", "9090", "80"}, ports);
    }

    @Test
    public void testEnvAndLabels() throws Exception {
        List<ImageConfiguration> configs = resolveImage(
                imageConfiguration,props(
                        "docker.name","demo",
                        "docker.env.HOME", "/tmp",
                        "docker.env.root.dir", "/bla",
                        "docker.labels.version", "1.0.0",
                        "docker.labels.blub.bla.foobar", "yep"
                                        ));

        assertEquals(1,configs.size());
        ImageConfiguration calcConfig = configs.get(0);
        for (Map env : new Map[] { calcConfig.getBuildConfiguration().getEnv(),
                                   calcConfig.getRunConfiguration().getEnv()}) {
            assertEquals(2,env.size());
            assertEquals("/tmp",env.get("HOME"));
            assertEquals("/bla",env.get("root.dir"));
        }
        for (Map labels : new Map[] { calcConfig.getBuildConfiguration().getLabels(),
                                      calcConfig.getRunConfiguration().getLabels()}) {
            assertEquals(2, labels.size());
            assertEquals("1.0.0", labels.get("version"));
            assertEquals("yep", labels.get("blub.bla.foobar"));
        }
    }

    @Test
    public void testAssembly() throws Exception {
        List<ImageConfiguration> configs = resolveImage(imageConfiguration, props(getTestAssemblyData()));
        assertEquals(1, configs.size());

        AssemblyConfiguration config = configs.get(0).getBuildConfiguration().getAssemblyConfiguration();
        assertEquals("user", config.getUser());
        assertEquals("project", config.getDescriptorRef());
        assertFalse(config.exportBasedir());
        assertTrue(config.isIgnorePermissions());
    }

    @Test
    public void testNamingScheme() throws Exception  {
        String[] testData = new String[] {k(ConfigKey.NAME), "image", k(ConfigKey.NAMING_STRATEGY), RunImageConfiguration.NamingStrategy.alias.toString() };
        
        ImageConfiguration config = resolveExternalImageConfig(testData);
        assertEquals(RunImageConfiguration.NamingStrategy.alias, config.getRunConfiguration().getNamingStrategy());
    }
    
    @Test
    public void testNoCleanup() throws Exception {
        String[] testData = new String[] {k(ConfigKey.NAME), "image", k(ConfigKey.CLEANUP), "none" };
        
        ImageConfiguration config = resolveExternalImageConfig(testData);
        assertEquals(CleanupMode.NONE, config.getBuildConfiguration().cleanupMode());
    }

    @Test
    public void testDockerfile() throws Exception {
        String[] testData = new String[] { k(ConfigKey.NAME), "image", k(ConfigKey.DOCKER_FILE_DIR), "src/main/docker/" };
        ImageConfiguration config = resolveExternalImageConfig(testData);
        config.initAndValidate(ConfigHelper.NameFormatter.IDENTITY, null);
        assertEquals(new File("src/main/docker/Dockerfile"), config.getBuildConfiguration().getDockerFile());
    }

    @Test
    public void testNoCacheDisabled() throws Exception {
        String[] testData = new String[] {k(ConfigKey.NAME), "image", k(ConfigKey.NOCACHE), "false" };

        ImageConfiguration config = resolveExternalImageConfig(testData);
        assertEquals(false, config.getBuildConfiguration().nocache());
    }

    @Test
    public void testNoCacheEnabled() throws Exception {
        String[] testData = new String[] {k(ConfigKey.NAME), "image", k(ConfigKey.NOCACHE), "true" };

        ImageConfiguration config = resolveExternalImageConfig(testData);
        assertEquals(true, config.getBuildConfiguration().nocache());
    }

    @Test
    public void testNoOptimise() throws Exception {
        String[] testData = new String[] {k(ConfigKey.NAME), "image", k(ConfigKey.OPTIMISE), "false" };

        ImageConfiguration config = resolveExternalImageConfig(testData);
        assertEquals(false, config.getBuildConfiguration().optimise());
    }

    @Test
    public void testNoAssembly() throws Exception {
        Properties props = props(k(ConfigKey.NAME), "image");
        //List<ImageConfiguration> configs = configHandler.resolve(imageConfiguration, props);
        //assertEquals(1, configs.size());

        //AssemblyConfiguration config = configs.get(0).getBuildConfiguration().getAssemblyConfiguration();
        //assertNull(config);
    }
    
    @Test
    public void testResolve() {
        ImageConfiguration resolved = resolveExternalImageConfig(getTestData());

        validateBuildConfiguration(resolved.getBuildConfiguration());
        validateRunConfiguration(resolved.getRunConfiguration());
        //validateWaitConfiguraion(resolved.getRunConfiguration().getWaitConfiguration());
    }

    @Override
    protected String getEnvPropertyFile() {
        return "/tmp/envProps.txt";
    }

    @Override
    protected RunImageConfiguration.NamingStrategy getRunNamingStrategy() {
        return RunImageConfiguration.NamingStrategy.none;
    }

    @Override
    protected void validateEnv(Map<String, String> env) {
        assertTrue(env.containsKey("HOME"));
        assertEquals("/Users/roland", env.get("HOME"));
    }

    private ImageConfiguration buildAnUnresolvedImage() {
        return new ImageConfiguration.Builder()
                .externalConfig(new HashMap<String, String>())
                .build();
    }

    private List<ImageConfiguration> resolveImage(ImageConfiguration image, Properties properties) {
        //MavenProject project = mock(MavenProject.class);
        //when(project.getProperties()).thenReturn(properties);

        return configHandler.resolve(imageConfiguration, null);
    }

    private ImageConfiguration resolveExternalImageConfig(String[] testData) {
        List<ImageConfiguration> resolvedImageConfigs = resolveImage(imageConfiguration, props(testData));
        assertEquals(1, resolvedImageConfigs.size());

        return resolvedImageConfigs.get(0);
    }

    private void validateBuildConfiguration(BuildImageConfiguration buildConfig) {
        assertEquals(CleanupMode.TRY_TO_REMOVE, buildConfig.cleanupMode());
        assertEquals("command.sh", buildConfig.getCmd().getShell());
        assertEquals("image", buildConfig.getFrom());
        assertEquals(a("8080"), buildConfig.getPorts());
        assertEquals("registry", buildConfig.getRegistry());
        assertEquals(a("/foo"), buildConfig.getVolumes());
        assertEquals("fabric8io@redhat.com",buildConfig.getMaintainer());
        assertEquals(false, buildConfig.nocache());

        validateEnv(buildConfig.getEnv());
        validateLabels(buildConfig.getLabels());
        validateArgs(buildConfig.getArgs());
        /*
         * validate only the descriptor is required and defaults are all used, 'testAssembly' validates
         * all options can be set
         */
        AssemblyConfiguration assemblyConfig = buildConfig.getAssemblyConfiguration();

        assertEquals("/maven", assemblyConfig.getBasedir());
        assertEquals("assembly.xml", assemblyConfig.getDescriptor());
        assertNull(assemblyConfig.getUser());
        assertNull(assemblyConfig.exportBasedir());
        assertFalse(assemblyConfig.isIgnorePermissions());
    }

    private void validateArgs(Map<String, String> args) {
        assertEquals("http://proxy",args.get("PROXY"));
    }

    private void validateLabels(Map<String, String> labels) {
        assertEquals("Hello\"World",labels.get("com.acme.label"));
    }

    protected void validateRunConfiguration(RunImageConfiguration runConfig) {
        assertEquals(a("/foo", "/tmp:/tmp"), runConfig.getVolumeConfiguration().getBind());
        assertEquals(a("CAP"), runConfig.getCapAdd());
        assertEquals(a("CAP"), runConfig.getCapDrop());
        assertEquals("command.sh", runConfig.getCmd().getShell());
        assertEquals(a("8.8.8.8"), runConfig.getDns());
        assertEquals("host",runConfig.getNetworkingMode().getStandardMode(null));
        assertEquals(a("example.com"), runConfig.getDnsSearch());
        assertEquals("domain.com", runConfig.getDomainname());
        assertEquals("entrypoint.sh", runConfig.getEntrypoint().getShell());
        assertEquals(a("localhost:127.0.0.1"), runConfig.getExtraHosts());
        assertEquals("subdomain", runConfig.getHostname());
        assertEquals(a("redis"), runConfig.getLinks());
        assertEquals((Long) 1L, runConfig.getMemory());
        assertEquals((Long) 1L, runConfig.getMemorySwap());
        Assert.assertEquals(RunImageConfiguration.NamingStrategy.none, runConfig.getNamingStrategy());
        assertEquals("/tmp/envProps.txt",runConfig.getEnvPropertyFile());
        assertEquals("/tmp/props.txt", runConfig.getPortPropertyFile());
        assertEquals(a("8081:8080"), runConfig.getPorts());
        assertEquals(true, runConfig.getPrivileged());
        assertEquals("tomcat", runConfig.getUser());
        assertEquals(a("from"), runConfig.getVolumeConfiguration().getFrom());
        assertEquals("foo", runConfig.getWorkingDir());

        validateEnv(runConfig.getEnv());

        // not sure it's worth it to implement 'equals/hashcode' for these
        RestartPolicy policy = runConfig.getRestartPolicy();
        assertEquals("on-failure", policy.getName());
        assertEquals(1, policy.getRetry());

        WaitConfiguration wait = runConfig.getWaitConfiguration();
        assertEquals("http://foo.com", wait.getUrl());
        assertEquals("pattern", wait.getLog());
        assertEquals("post_start_command", wait.getExec().getPostStart());
        assertEquals("pre_stop_command", wait.getExec().getPreStop());
        assertEquals(5, wait.getTime());

        LogConfiguration config = runConfig.getLogConfiguration();
        assertEquals("green", config.getColor());
        assertTrue(config.isEnabled());
        assertEquals("SRV", config.getPrefix());
        assertEquals("iso8601", config.getDate());
        assertEquals("json",config.getDriver().getName());
        assertEquals(2, config.getDriver().getOpts().size());
        assertEquals("1024", config.getDriver().getOpts().get("max-size"));
        assertEquals("10", config.getDriver().getOpts().get("max-file"));
    }

    private Properties props(String ... args) {
        Properties ret = new Properties();
        for (int i = 0; i < args.length; i += 2) {
            ret.setProperty(args[i], args[i + 1]);
        }
        return ret;
    }

    private String[] getTestAssemblyData() {
        return new String[] {
            k(ConfigKey.ASSEMBLY_BASEDIR), "/basedir",
            k(ConfigKey.ASSEMBLY_DESCRIPTOR_REF), "project",
            k(ConfigKey.ASSEMBLY_EXPORT_BASEDIR), "false",
            k(ConfigKey.ASSEMBLY_IGNORE_PERMISSIONS), "true",
            k(ConfigKey.ASSEMBLY_USER), "user",
            k(ConfigKey.NAME), "image",
            };
    }
    
    private String[] getTestData() {
        return new String[] {
            k(ConfigKey.ALIAS), "alias",
            k(ConfigKey.ASSEMBLY_DESCRIPTOR), "assembly.xml",
            k(ConfigKey.BIND) + ".1", "/foo",
            k(ConfigKey.BIND) + ".2", "/tmp:/tmp",
            k(ConfigKey.CAP_ADD) + ".1", "CAP",
            k(ConfigKey.CAP_DROP) + ".1", "CAP",
            k(ConfigKey.CMD), "command.sh",
            k(ConfigKey.DNS) + ".1", "8.8.8.8",
            k(ConfigKey.NET), "host",
            k(ConfigKey.DNS_SEARCH) + ".1", "example.com",
            k(ConfigKey.DOMAINNAME), "domain.com",
            k(ConfigKey.ENTRYPOINT), "entrypoint.sh",
            k(ConfigKey.ENV) + ".HOME", "/Users/roland",
            k(ConfigKey.ARGS) + ".PROXY", "http://proxy",
            k(ConfigKey.LABELS) + ".com.acme.label", "Hello\"World",
            k(ConfigKey.ENV_PROPERTY_FILE), "/tmp/envProps.txt",
            k(ConfigKey.EXTRA_HOSTS) + ".1", "localhost:127.0.0.1",
            k(ConfigKey.FROM), "image",
            k(ConfigKey.HOSTNAME), "subdomain",
            k(ConfigKey.LINKS) + ".1", "redis",
            k(ConfigKey.MAINTAINER), "fabric8io@redhat.com",
            k(ConfigKey.MEMORY), "1",
            k(ConfigKey.MEMORY_SWAP), "1",
            k(ConfigKey.NAME), "image",
            k(ConfigKey.PORT_PROPERTY_FILE), "/tmp/props.txt",
            k(ConfigKey.PORTS) + ".1", "8081:8080",
            k(ConfigKey.PRIVILEGED), "true",
            k(ConfigKey.REGISTRY), "registry",
            k(ConfigKey.RESTART_POLICY_NAME), "on-failure",
            k(ConfigKey.RESTART_POLICY_RETRY), "1",
            k(ConfigKey.USER), "tomcat",
            k(ConfigKey.VOLUMES) + ".1", "/foo",
            k(ConfigKey.VOLUMES_FROM) + ".1", "from",
            k(ConfigKey.PRE_STOP), "pre_stop_command",
            k(ConfigKey.POST_START), "post_start_command",
            k(ConfigKey.WAIT_LOG), "pattern",
            k(ConfigKey.WAIT_TIME), "5",
            k(ConfigKey.WAIT_URL), "http://foo.com",
            k(ConfigKey.LOG_PREFIX), "SRV",
            k(ConfigKey.LOG_COLOR), "green",
            k(ConfigKey.LOG_ENABLED), "true",
            k(ConfigKey.LOG_DATE), "iso8601",
            k(ConfigKey.LOG_DRIVER_NAME), "json",
            k(ConfigKey.LOG_DRIVER_OPTS) + ".max-size", "1024",
            k(ConfigKey.LOG_DRIVER_OPTS) + ".max-file", "10",
            k(ConfigKey.WORKING_DIR), "foo"
        };
    }
    
    private String[] getSkipTestData(ConfigKey key, boolean value) {
        return new String[] {k(ConfigKey.NAME), "image", k(key), String.valueOf(value) };
    }

    private String k(ConfigKey from) {
        return from.asPropertyKey();
    }
}
=======
package io.fabric8.maven.docker.config.handler.property;/*
 *
 * Copyright 2014 Roland Huss
 *
 * Licensed under the Apache License, Version 2.0 (the "License");
 * you may not use this file except in compliance with the License.
 * You may obtain a copy of the License at
 *
 *       http://www.apache.org/licenses/LICENSE-2.0
 *
 * Unless required by applicable law or agreed to in writing, software
 * distributed under the License is distributed on an "AS IS" BASIS,
 * WITHOUT WARRANTIES OR CONDITIONS OF ANY KIND, either express or implied.
 * See the License for the specific language governing permissions and
 * limitations under the License.
 */

import java.io.File;
import java.util.*;

import io.fabric8.maven.docker.config.*;
import org.junit.Assert;
import org.junit.Before;
import org.junit.Test;

import static org.junit.Assert.*;

/**
 * @author roland
 * @since 05/12/14
 */
public class PropertyConfigHandlerTest {


    private PropertyConfigHandler configHandler;
    private ImageConfiguration imageConfiguration;

    @Before
    public void setUp() throws Exception {
        configHandler = new PropertyConfigHandler();
        imageConfiguration = new ImageConfiguration.Builder().build();
    }

    @Test
    public void testSkipBuild() {
        assertFalse(resolveExternalImageConfig(getSkipTestData(ConfigKey.SKIP_BUILD, false)).getBuildConfiguration().skip());
        assertTrue(resolveExternalImageConfig(getSkipTestData(ConfigKey.SKIP_BUILD, true)).getBuildConfiguration().skip());

        assertFalse(resolveExternalImageConfig(new String[] {k(ConfigKey.NAME), "image"}).getBuildConfiguration().skip());
    }

    @Test
    public void testSkipRun() {
        assertFalse(resolveExternalImageConfig(getSkipTestData(ConfigKey.SKIP_RUN, false)).getRunConfiguration().skip());
        assertTrue(resolveExternalImageConfig(getSkipTestData(ConfigKey.SKIP_RUN, true)).getRunConfiguration().skip());

        assertFalse(resolveExternalImageConfig(new String[] {k(ConfigKey.NAME), "image"}).getRunConfiguration().skip());
    }

    @Test
    public void testType() throws Exception {
        assertNotNull(configHandler.getType());
    }

    @Test(expected = IllegalArgumentException.class)
    public void testEmpty() throws Exception {
        configHandler.resolve(imageConfiguration, props());
    }

    @Test
    public void testPorts() throws Exception {
        List<ImageConfiguration> configs = configHandler.resolve(
                imageConfiguration,props(
                        "docker.name","demo",
                        "docker.ports.1", "jolokia.port:8080",
                        "docker.ports.2", "9090",
                        "docker.ports.3", "0.0.0.0:80:80"
                                        ));
        assertEquals(1,configs.size());
        RunImageConfiguration runConfig = configs.get(0).getRunConfiguration();
        List<String> portsAsList = runConfig.getPorts();
        String[] ports = new ArrayList<>(portsAsList).toArray(new String[portsAsList.size()]);
        assertArrayEquals(new String[] {
                "jolokia.port:8080",
                "9090",
                "0.0.0.0:80:80"
        },ports);
        BuildImageConfiguration buildConfig = configs.get(0).getBuildConfiguration();
        ports = new ArrayList<>(buildConfig.getPorts()).toArray(new String[buildConfig.getPorts().size()]);
        assertArrayEquals(new String[]{"8080", "9090", "80"}, ports);
    }

    @Test
    public void testEnvAndLabels() throws Exception {
        List<ImageConfiguration> configs = configHandler.resolve(
                imageConfiguration,props(
                        "docker.name","demo",
                        "docker.env.HOME", "/tmp",
                        "docker.env.root.dir", "/bla",
                        "docker.labels.version", "1.0.0",
                        "docker.labels.blub.bla.foobar", "yep"
                                        ));

        assertEquals(1,configs.size());
        ImageConfiguration calcConfig = configs.get(0);
        for (Map env : new Map[] { calcConfig.getBuildConfiguration().getEnv(),
                                   calcConfig.getRunConfiguration().getEnv()}) {
            assertEquals(2,env.size());
            assertEquals("/tmp",env.get("HOME"));
            assertEquals("/bla",env.get("root.dir"));
        }
        for (Map labels : new Map[] { calcConfig.getBuildConfiguration().getLabels(),
                                      calcConfig.getRunConfiguration().getLabels()}) {
            assertEquals(2, labels.size());
            assertEquals("1.0.0", labels.get("version"));
            assertEquals("yep", labels.get("blub.bla.foobar"));
        }
    }

    @Test
    public void testAssembly() throws Exception {
        List<ImageConfiguration> configs = configHandler.resolve(imageConfiguration, props(getTestAssemblyData()));
        assertEquals(1, configs.size());

        AssemblyConfiguration config = configs.get(0).getBuildConfiguration().getAssemblyConfiguration();
        assertEquals("user", config.getUser());
        assertEquals("project", config.getDescriptorRef());
        assertFalse(config.exportBasedir());
        assertTrue(config.isIgnorePermissions());
    }

    @Test
    public void testNamingScheme() throws Exception  {
        String[] testData = new String[] {k(ConfigKey.NAME), "image", k(ConfigKey.NAMING_STRATEGY), RunImageConfiguration.NamingStrategy.alias.toString() };

        ImageConfiguration config = resolveExternalImageConfig(testData);
        assertEquals(RunImageConfiguration.NamingStrategy.alias, config.getRunConfiguration().getNamingStrategy());
    }

    @Test
    public void testNoCleanup() throws Exception {
        String[] testData = new String[] {k(ConfigKey.NAME), "image", k(ConfigKey.CLEANUP), "none" };

        ImageConfiguration config = resolveExternalImageConfig(testData);
        assertEquals(CleanupMode.NONE, config.getBuildConfiguration().cleanupMode());
    }

    @Test
    public void testDockerfile() throws Exception {
        String[] testData = new String[] { k(ConfigKey.NAME), "image", k(ConfigKey.DOCKER_FILE_DIR), "src/main/docker/" };
        ImageConfiguration config = resolveExternalImageConfig(testData);
        config.initAndValidate(ConfigHelper.NameFormatter.IDENTITY, null);
        assertEquals(new File("src/main/docker/Dockerfile"), config.getBuildConfiguration().getDockerFile());
    }

    @Test
    public void testNoCacheDisabled() throws Exception {
        String[] testData = new String[] {k(ConfigKey.NAME), "image", k(ConfigKey.NOCACHE), "false" };

        ImageConfiguration config = resolveExternalImageConfig(testData);
        assertEquals(false, config.getBuildConfiguration().nocache());
    }

    @Test
    public void testNoCacheEnabled() throws Exception {
        String[] testData = new String[] {k(ConfigKey.NAME), "image", k(ConfigKey.NOCACHE), "true" };

        ImageConfiguration config = resolveExternalImageConfig(testData);
        assertEquals(true, config.getBuildConfiguration().nocache());
    }

    @Test
    public void testNoOptimise() throws Exception {
        String[] testData = new String[] {k(ConfigKey.NAME), "image", k(ConfigKey.OPTIMISE), "false" };

        ImageConfiguration config = resolveExternalImageConfig(testData);
        assertEquals(false, config.getBuildConfiguration().optimise());
    }

    @Test
    public void testNoAssembly() throws Exception {
        Properties props = props(k(ConfigKey.NAME), "image");
        List<ImageConfiguration> configs = configHandler.resolve(imageConfiguration, props);
        assertEquals(1, configs.size());

        AssemblyConfiguration config = configs.get(0).getBuildConfiguration().getAssemblyConfiguration();
        assertNull(config);
    }

    @Test
    public void testResolve() {
        ImageConfiguration resolved = resolveExternalImageConfig(getTestData());

        validateBuildConfiguration(resolved.getBuildConfiguration());
        validateRunConfiguration(resolved.getRunConfiguration());
    }

    private ImageConfiguration resolveExternalImageConfig(String[] testData) {
        Map<String, String> external = new HashMap<>();
        external.put("type", "props");

        ImageConfiguration config = new ImageConfiguration.Builder().name("image").alias("alias").externalConfig(external).build();
        PropertyConfigHandler handler = new PropertyConfigHandler();

        List<ImageConfiguration> resolvedImageConfigs = handler.resolve(config, props(testData));
        assertEquals(1, resolvedImageConfigs.size());

        return resolvedImageConfigs.get(0);
    }

    private void validateBuildConfiguration(BuildImageConfiguration buildConfig) {
        assertEquals(CleanupMode.TRY_TO_REMOVE, buildConfig.cleanupMode());
        assertEquals("command.sh", buildConfig.getCmd().getShell());
        assertEquals("image", buildConfig.getFrom());
        assertEquals("image-ext", buildConfig.getFromExt().get("name"));
        assertEquals(a("8080"), buildConfig.getPorts());
        assertEquals("registry", buildConfig.getRegistry());
        assertEquals(a("/foo"), buildConfig.getVolumes());
        assertEquals("fabric8io@redhat.com",buildConfig.getMaintainer());
        assertEquals(false, buildConfig.nocache());

        validateEnv(buildConfig.getEnv());
        validateLabels(buildConfig.getLabels());
        validateArgs(buildConfig.getArgs());
        /*
         * validate only the descriptor is required and defaults are all used, 'testAssembly' validates
         * all options can be set
         */
        AssemblyConfiguration assemblyConfig = buildConfig.getAssemblyConfiguration();

        assertEquals("/maven", assemblyConfig.getBasedir());
        assertEquals("assembly.xml", assemblyConfig.getDescriptor());
        assertNull(assemblyConfig.getUser());
        assertNull(assemblyConfig.exportBasedir());
        assertFalse(assemblyConfig.isIgnorePermissions());
    }

    private void validateArgs(Map<String, String> args) {
        assertEquals("http://proxy",args.get("PROXY"));
    }

    private void validateLabels(Map<String, String> labels) {
        assertEquals("Hello\"World",labels.get("com.acme.label"));
    }

    private void validateEnv(Map<String, String> env) {
        assertTrue(env.containsKey("HOME"));
        assertEquals("/Users/roland", env.get("HOME"));
    }

    private void validateRunConfiguration(RunImageConfiguration runConfig) {
        assertEquals(a("/foo", "/tmp:/tmp"), runConfig.getVolumeConfiguration().getBind());
        assertEquals(a("CAP"), runConfig.getCapAdd());
        assertEquals(a("CAP"), runConfig.getCapDrop());
        assertEquals(a("seccomp=unconfined"), runConfig.getSecurityOpts());
        assertEquals("command.sh", runConfig.getCmd().getShell());
        assertEquals(a("8.8.8.8"), runConfig.getDns());
        assertEquals("host",runConfig.getNetworkingConfig().getStandardMode(null));
        assertEquals(a("example.com"), runConfig.getDnsSearch());
        assertEquals("domain.com", runConfig.getDomainname());
        assertEquals("entrypoint.sh", runConfig.getEntrypoint().getShell());
        assertEquals(a("localhost:127.0.0.1"), runConfig.getExtraHosts());
        assertEquals("subdomain", runConfig.getHostname());
        assertEquals(a("redis"), runConfig.getLinks());
        assertEquals((Long) 1L, runConfig.getMemory());
        assertEquals((Long) 1L, runConfig.getMemorySwap());
        Assert.assertEquals(RunImageConfiguration.NamingStrategy.none, runConfig.getNamingStrategy());
        assertEquals("/tmp/envProps.txt",runConfig.getEnvPropertyFile());
        assertEquals("/tmp/props.txt", runConfig.getPortPropertyFile());
        assertEquals(a("8081:8080"), runConfig.getPorts());
        assertEquals(true, runConfig.getPrivileged());
        assertEquals("tomcat", runConfig.getUser());
        assertEquals(a("from"), runConfig.getVolumeConfiguration().getFrom());
        assertEquals("foo", runConfig.getWorkingDir());
        assertNotNull( runConfig.getUlimits());
        assertEquals(4, runConfig.getUlimits().size());
        assertUlimitEquals(ulimit("memlock",10,10),runConfig.getUlimits().get(0));
        assertUlimitEquals(ulimit("memlock",null,-1),runConfig.getUlimits().get(1));
        assertUlimitEquals(ulimit("memlock",1024,null),runConfig.getUlimits().get(2));
        assertUlimitEquals(ulimit("memlock",2048,null),runConfig.getUlimits().get(3));


        validateEnv(runConfig.getEnv());

        // not sure it's worth it to implement 'equals/hashcode' for these
        RestartPolicy policy = runConfig.getRestartPolicy();
        assertEquals("on-failure", policy.getName());
        assertEquals(1, policy.getRetry());

        WaitConfiguration wait = runConfig.getWaitConfiguration();
        assertEquals("http://foo.com", wait.getUrl());
        assertEquals("pattern", wait.getLog());
        assertEquals("post_start_command", wait.getExec().getPostStart());
        assertEquals("pre_stop_command", wait.getExec().getPreStop());
        assertEquals(5, wait.getTime());

        LogConfiguration config = runConfig.getLogConfiguration();
        assertEquals("green", config.getColor());
        assertTrue(config.isEnabled());
        assertEquals("SRV", config.getPrefix());
        assertEquals("iso8601", config.getDate());
        assertEquals("json",config.getDriver().getName());
        assertEquals(2, config.getDriver().getOpts().size());
        assertEquals("1024", config.getDriver().getOpts().get("max-size"));
        assertEquals("10", config.getDriver().getOpts().get("max-file"));
    }

    private UlimitConfig ulimit(String name, Integer hard, Integer soft) {
        return new UlimitConfig(name, hard, soft);
    }

    private List<String> a(String ... args) {
        return Arrays.asList(args);
    }

    private Properties props(String ... args) {
        Properties ret = new Properties();
        for (int i = 0; i < args.length; i += 2) {
            ret.setProperty(args[i], args[i + 1]);
        }
        return ret;
    }

    private String[] getTestAssemblyData() {
        return new String[] {
            k(ConfigKey.ASSEMBLY_BASEDIR), "/basedir",
            k(ConfigKey.ASSEMBLY_DESCRIPTOR_REF), "project",
            k(ConfigKey.ASSEMBLY_EXPORT_BASEDIR), "false",
            k(ConfigKey.ASSEMBLY_IGNORE_PERMISSIONS), "true",
            k(ConfigKey.ASSEMBLY_USER), "user",
            k(ConfigKey.NAME), "image",
            };
    }

    private String[] getTestData() {
        return new String[] {
            k(ConfigKey.ALIAS), "alias",
            k(ConfigKey.ASSEMBLY_DESCRIPTOR), "assembly.xml",
            k(ConfigKey.BIND) + ".1", "/foo",
            k(ConfigKey.BIND) + ".2", "/tmp:/tmp",
            k(ConfigKey.CAP_ADD) + ".1", "CAP",
            k(ConfigKey.CAP_DROP) + ".1", "CAP",
            k(ConfigKey.SECURITY_OPTS) + ".1", "seccomp=unconfined",
            k(ConfigKey.CMD), "command.sh",
            k(ConfigKey.DNS) + ".1", "8.8.8.8",
            k(ConfigKey.NET), "host",
            k(ConfigKey.DNS_SEARCH) + ".1", "example.com",
            k(ConfigKey.DOMAINNAME), "domain.com",
            k(ConfigKey.ENTRYPOINT), "entrypoint.sh",
            k(ConfigKey.ENV) + ".HOME", "/Users/roland",
            k(ConfigKey.ARGS) + ".PROXY", "http://proxy",
            k(ConfigKey.LABELS) + ".com.acme.label", "Hello\"World",
            k(ConfigKey.ENV_PROPERTY_FILE), "/tmp/envProps.txt",
            k(ConfigKey.EXTRA_HOSTS) + ".1", "localhost:127.0.0.1",
            k(ConfigKey.FROM), "image",
            k(ConfigKey.FROM_EXT) + ".name", "image-ext",
            k(ConfigKey.FROM_EXT) + ".kind", "kind",
            k(ConfigKey.HOSTNAME), "subdomain",
            k(ConfigKey.LINKS) + ".1", "redis",
            k(ConfigKey.MAINTAINER), "fabric8io@redhat.com",
            k(ConfigKey.MEMORY), "1",
            k(ConfigKey.MEMORY_SWAP), "1",
            k(ConfigKey.NAME), "image",
            k(ConfigKey.PORT_PROPERTY_FILE), "/tmp/props.txt",
            k(ConfigKey.PORTS) + ".1", "8081:8080",
            k(ConfigKey.PRIVILEGED), "true",
            k(ConfigKey.REGISTRY), "registry",
            k(ConfigKey.RESTART_POLICY_NAME), "on-failure",
            k(ConfigKey.RESTART_POLICY_RETRY), "1",
            k(ConfigKey.USER), "tomcat",
            k(ConfigKey.ULIMITS)+".1", "memlock=10:10",
            k(ConfigKey.ULIMITS)+".2", "memlock=:-1",
            k(ConfigKey.ULIMITS)+".3", "memlock=1024:",
            k(ConfigKey.ULIMITS)+".4", "memlock=2048",
            k(ConfigKey.VOLUMES) + ".1", "/foo",
            k(ConfigKey.VOLUMES_FROM) + ".1", "from",
            k(ConfigKey.PRE_STOP), "pre_stop_command",
            k(ConfigKey.POST_START), "post_start_command",
            k(ConfigKey.WAIT_LOG), "pattern",
            k(ConfigKey.WAIT_TIME), "5",
            k(ConfigKey.WAIT_URL), "http://foo.com",
            k(ConfigKey.LOG_PREFIX), "SRV",
            k(ConfigKey.LOG_COLOR), "green",
            k(ConfigKey.LOG_ENABLED), "true",
            k(ConfigKey.LOG_DATE), "iso8601",
            k(ConfigKey.LOG_DRIVER_NAME), "json",
            k(ConfigKey.LOG_DRIVER_OPTS) + ".max-size", "1024",
            k(ConfigKey.LOG_DRIVER_OPTS) + ".max-file", "10",
            k(ConfigKey.WORKING_DIR), "foo"
        };
    }

    private String[] getSkipTestData(ConfigKey key, boolean value) {
        return new String[] {k(ConfigKey.NAME), "image", k(key), String.valueOf(value) };
    }

    private String k(ConfigKey from) {
        return from.asPropertyKey();
    }
    private void assertUlimitEquals(UlimitConfig expected, UlimitConfig actual){
    	assertEquals(expected.getName(), actual.getName());
        assertEquals(expected.getSoft(), actual.getSoft());
        assertEquals(expected.getHard(), actual.getHard());
    }
}
>>>>>>> 1f8e154d
<|MERGE_RESOLUTION|>--- conflicted
+++ resolved
@@ -1,6 +1,5 @@
-<<<<<<< HEAD
 package io.fabric8.maven.docker.config.handler.property;/*
- * 
+ *
  * Copyright 2014 Roland Huss
  *
  * Licensed under the Apache License, Version 2.0 (the "License");
@@ -41,12 +40,12 @@
         configHandler = new PropertyConfigHandler();
         imageConfiguration = buildAnUnresolvedImage();
     }
-    
+
     @Test
     public void testSkipBuild() {
         assertFalse(resolveExternalImageConfig(getSkipTestData(ConfigKey.SKIP_BUILD, false)).getBuildConfiguration().skip());
         assertTrue(resolveExternalImageConfig(getSkipTestData(ConfigKey.SKIP_BUILD, true)).getBuildConfiguration().skip());
-        
+
         assertFalse(resolveExternalImageConfig(new String[] {k(ConfigKey.NAME), "image"}).getBuildConfiguration().skip());
     }
 
@@ -54,10 +53,10 @@
     public void testSkipRun() {
         assertFalse(resolveExternalImageConfig(getSkipTestData(ConfigKey.SKIP_RUN, false)).getRunConfiguration().skip());
         assertTrue(resolveExternalImageConfig(getSkipTestData(ConfigKey.SKIP_RUN, true)).getRunConfiguration().skip());
-        
+
         assertFalse(resolveExternalImageConfig(new String[] {k(ConfigKey.NAME), "image"}).getRunConfiguration().skip());
-    }    
-    
+    }
+
     @Test
     public void testType() throws Exception {
         assertNotNull(configHandler.getType());
@@ -133,15 +132,15 @@
     @Test
     public void testNamingScheme() throws Exception  {
         String[] testData = new String[] {k(ConfigKey.NAME), "image", k(ConfigKey.NAMING_STRATEGY), RunImageConfiguration.NamingStrategy.alias.toString() };
-        
+
         ImageConfiguration config = resolveExternalImageConfig(testData);
         assertEquals(RunImageConfiguration.NamingStrategy.alias, config.getRunConfiguration().getNamingStrategy());
     }
-    
+
     @Test
     public void testNoCleanup() throws Exception {
         String[] testData = new String[] {k(ConfigKey.NAME), "image", k(ConfigKey.CLEANUP), "none" };
-        
+
         ImageConfiguration config = resolveExternalImageConfig(testData);
         assertEquals(CleanupMode.NONE, config.getBuildConfiguration().cleanupMode());
     }
@@ -187,7 +186,7 @@
         //AssemblyConfiguration config = configs.get(0).getBuildConfiguration().getAssemblyConfiguration();
         //assertNull(config);
     }
-    
+
     @Test
     public void testResolve() {
         ImageConfiguration resolved = resolveExternalImageConfig(getTestData());
@@ -227,379 +226,13 @@
     }
 
     private ImageConfiguration resolveExternalImageConfig(String[] testData) {
-        List<ImageConfiguration> resolvedImageConfigs = resolveImage(imageConfiguration, props(testData));
-        assertEquals(1, resolvedImageConfigs.size());
-
-        return resolvedImageConfigs.get(0);
-    }
-
-    private void validateBuildConfiguration(BuildImageConfiguration buildConfig) {
-        assertEquals(CleanupMode.TRY_TO_REMOVE, buildConfig.cleanupMode());
-        assertEquals("command.sh", buildConfig.getCmd().getShell());
-        assertEquals("image", buildConfig.getFrom());
-        assertEquals(a("8080"), buildConfig.getPorts());
-        assertEquals("registry", buildConfig.getRegistry());
-        assertEquals(a("/foo"), buildConfig.getVolumes());
-        assertEquals("fabric8io@redhat.com",buildConfig.getMaintainer());
-        assertEquals(false, buildConfig.nocache());
-
-        validateEnv(buildConfig.getEnv());
-        validateLabels(buildConfig.getLabels());
-        validateArgs(buildConfig.getArgs());
-        /*
-         * validate only the descriptor is required and defaults are all used, 'testAssembly' validates
-         * all options can be set
-         */
-        AssemblyConfiguration assemblyConfig = buildConfig.getAssemblyConfiguration();
-
-        assertEquals("/maven", assemblyConfig.getBasedir());
-        assertEquals("assembly.xml", assemblyConfig.getDescriptor());
-        assertNull(assemblyConfig.getUser());
-        assertNull(assemblyConfig.exportBasedir());
-        assertFalse(assemblyConfig.isIgnorePermissions());
-    }
-
-    private void validateArgs(Map<String, String> args) {
-        assertEquals("http://proxy",args.get("PROXY"));
-    }
-
-    private void validateLabels(Map<String, String> labels) {
-        assertEquals("Hello\"World",labels.get("com.acme.label"));
-    }
-
-    protected void validateRunConfiguration(RunImageConfiguration runConfig) {
-        assertEquals(a("/foo", "/tmp:/tmp"), runConfig.getVolumeConfiguration().getBind());
-        assertEquals(a("CAP"), runConfig.getCapAdd());
-        assertEquals(a("CAP"), runConfig.getCapDrop());
-        assertEquals("command.sh", runConfig.getCmd().getShell());
-        assertEquals(a("8.8.8.8"), runConfig.getDns());
-        assertEquals("host",runConfig.getNetworkingMode().getStandardMode(null));
-        assertEquals(a("example.com"), runConfig.getDnsSearch());
-        assertEquals("domain.com", runConfig.getDomainname());
-        assertEquals("entrypoint.sh", runConfig.getEntrypoint().getShell());
-        assertEquals(a("localhost:127.0.0.1"), runConfig.getExtraHosts());
-        assertEquals("subdomain", runConfig.getHostname());
-        assertEquals(a("redis"), runConfig.getLinks());
-        assertEquals((Long) 1L, runConfig.getMemory());
-        assertEquals((Long) 1L, runConfig.getMemorySwap());
-        Assert.assertEquals(RunImageConfiguration.NamingStrategy.none, runConfig.getNamingStrategy());
-        assertEquals("/tmp/envProps.txt",runConfig.getEnvPropertyFile());
-        assertEquals("/tmp/props.txt", runConfig.getPortPropertyFile());
-        assertEquals(a("8081:8080"), runConfig.getPorts());
-        assertEquals(true, runConfig.getPrivileged());
-        assertEquals("tomcat", runConfig.getUser());
-        assertEquals(a("from"), runConfig.getVolumeConfiguration().getFrom());
-        assertEquals("foo", runConfig.getWorkingDir());
-
-        validateEnv(runConfig.getEnv());
-
-        // not sure it's worth it to implement 'equals/hashcode' for these
-        RestartPolicy policy = runConfig.getRestartPolicy();
-        assertEquals("on-failure", policy.getName());
-        assertEquals(1, policy.getRetry());
-
-        WaitConfiguration wait = runConfig.getWaitConfiguration();
-        assertEquals("http://foo.com", wait.getUrl());
-        assertEquals("pattern", wait.getLog());
-        assertEquals("post_start_command", wait.getExec().getPostStart());
-        assertEquals("pre_stop_command", wait.getExec().getPreStop());
-        assertEquals(5, wait.getTime());
-
-        LogConfiguration config = runConfig.getLogConfiguration();
-        assertEquals("green", config.getColor());
-        assertTrue(config.isEnabled());
-        assertEquals("SRV", config.getPrefix());
-        assertEquals("iso8601", config.getDate());
-        assertEquals("json",config.getDriver().getName());
-        assertEquals(2, config.getDriver().getOpts().size());
-        assertEquals("1024", config.getDriver().getOpts().get("max-size"));
-        assertEquals("10", config.getDriver().getOpts().get("max-file"));
-    }
-
-    private Properties props(String ... args) {
-        Properties ret = new Properties();
-        for (int i = 0; i < args.length; i += 2) {
-            ret.setProperty(args[i], args[i + 1]);
-        }
-        return ret;
-    }
-
-    private String[] getTestAssemblyData() {
-        return new String[] {
-            k(ConfigKey.ASSEMBLY_BASEDIR), "/basedir",
-            k(ConfigKey.ASSEMBLY_DESCRIPTOR_REF), "project",
-            k(ConfigKey.ASSEMBLY_EXPORT_BASEDIR), "false",
-            k(ConfigKey.ASSEMBLY_IGNORE_PERMISSIONS), "true",
-            k(ConfigKey.ASSEMBLY_USER), "user",
-            k(ConfigKey.NAME), "image",
-            };
-    }
-    
-    private String[] getTestData() {
-        return new String[] {
-            k(ConfigKey.ALIAS), "alias",
-            k(ConfigKey.ASSEMBLY_DESCRIPTOR), "assembly.xml",
-            k(ConfigKey.BIND) + ".1", "/foo",
-            k(ConfigKey.BIND) + ".2", "/tmp:/tmp",
-            k(ConfigKey.CAP_ADD) + ".1", "CAP",
-            k(ConfigKey.CAP_DROP) + ".1", "CAP",
-            k(ConfigKey.CMD), "command.sh",
-            k(ConfigKey.DNS) + ".1", "8.8.8.8",
-            k(ConfigKey.NET), "host",
-            k(ConfigKey.DNS_SEARCH) + ".1", "example.com",
-            k(ConfigKey.DOMAINNAME), "domain.com",
-            k(ConfigKey.ENTRYPOINT), "entrypoint.sh",
-            k(ConfigKey.ENV) + ".HOME", "/Users/roland",
-            k(ConfigKey.ARGS) + ".PROXY", "http://proxy",
-            k(ConfigKey.LABELS) + ".com.acme.label", "Hello\"World",
-            k(ConfigKey.ENV_PROPERTY_FILE), "/tmp/envProps.txt",
-            k(ConfigKey.EXTRA_HOSTS) + ".1", "localhost:127.0.0.1",
-            k(ConfigKey.FROM), "image",
-            k(ConfigKey.HOSTNAME), "subdomain",
-            k(ConfigKey.LINKS) + ".1", "redis",
-            k(ConfigKey.MAINTAINER), "fabric8io@redhat.com",
-            k(ConfigKey.MEMORY), "1",
-            k(ConfigKey.MEMORY_SWAP), "1",
-            k(ConfigKey.NAME), "image",
-            k(ConfigKey.PORT_PROPERTY_FILE), "/tmp/props.txt",
-            k(ConfigKey.PORTS) + ".1", "8081:8080",
-            k(ConfigKey.PRIVILEGED), "true",
-            k(ConfigKey.REGISTRY), "registry",
-            k(ConfigKey.RESTART_POLICY_NAME), "on-failure",
-            k(ConfigKey.RESTART_POLICY_RETRY), "1",
-            k(ConfigKey.USER), "tomcat",
-            k(ConfigKey.VOLUMES) + ".1", "/foo",
-            k(ConfigKey.VOLUMES_FROM) + ".1", "from",
-            k(ConfigKey.PRE_STOP), "pre_stop_command",
-            k(ConfigKey.POST_START), "post_start_command",
-            k(ConfigKey.WAIT_LOG), "pattern",
-            k(ConfigKey.WAIT_TIME), "5",
-            k(ConfigKey.WAIT_URL), "http://foo.com",
-            k(ConfigKey.LOG_PREFIX), "SRV",
-            k(ConfigKey.LOG_COLOR), "green",
-            k(ConfigKey.LOG_ENABLED), "true",
-            k(ConfigKey.LOG_DATE), "iso8601",
-            k(ConfigKey.LOG_DRIVER_NAME), "json",
-            k(ConfigKey.LOG_DRIVER_OPTS) + ".max-size", "1024",
-            k(ConfigKey.LOG_DRIVER_OPTS) + ".max-file", "10",
-            k(ConfigKey.WORKING_DIR), "foo"
-        };
-    }
-    
-    private String[] getSkipTestData(ConfigKey key, boolean value) {
-        return new String[] {k(ConfigKey.NAME), "image", k(key), String.valueOf(value) };
-    }
-
-    private String k(ConfigKey from) {
-        return from.asPropertyKey();
-    }
-}
-=======
-package io.fabric8.maven.docker.config.handler.property;/*
- *
- * Copyright 2014 Roland Huss
- *
- * Licensed under the Apache License, Version 2.0 (the "License");
- * you may not use this file except in compliance with the License.
- * You may obtain a copy of the License at
- *
- *       http://www.apache.org/licenses/LICENSE-2.0
- *
- * Unless required by applicable law or agreed to in writing, software
- * distributed under the License is distributed on an "AS IS" BASIS,
- * WITHOUT WARRANTIES OR CONDITIONS OF ANY KIND, either express or implied.
- * See the License for the specific language governing permissions and
- * limitations under the License.
- */
-
-import java.io.File;
-import java.util.*;
-
-import io.fabric8.maven.docker.config.*;
-import org.junit.Assert;
-import org.junit.Before;
-import org.junit.Test;
-
-import static org.junit.Assert.*;
-
-/**
- * @author roland
- * @since 05/12/14
- */
-public class PropertyConfigHandlerTest {
-
-
-    private PropertyConfigHandler configHandler;
-    private ImageConfiguration imageConfiguration;
-
-    @Before
-    public void setUp() throws Exception {
-        configHandler = new PropertyConfigHandler();
-        imageConfiguration = new ImageConfiguration.Builder().build();
-    }
-
-    @Test
-    public void testSkipBuild() {
-        assertFalse(resolveExternalImageConfig(getSkipTestData(ConfigKey.SKIP_BUILD, false)).getBuildConfiguration().skip());
-        assertTrue(resolveExternalImageConfig(getSkipTestData(ConfigKey.SKIP_BUILD, true)).getBuildConfiguration().skip());
-
-        assertFalse(resolveExternalImageConfig(new String[] {k(ConfigKey.NAME), "image"}).getBuildConfiguration().skip());
-    }
-
-    @Test
-    public void testSkipRun() {
-        assertFalse(resolveExternalImageConfig(getSkipTestData(ConfigKey.SKIP_RUN, false)).getRunConfiguration().skip());
-        assertTrue(resolveExternalImageConfig(getSkipTestData(ConfigKey.SKIP_RUN, true)).getRunConfiguration().skip());
-
-        assertFalse(resolveExternalImageConfig(new String[] {k(ConfigKey.NAME), "image"}).getRunConfiguration().skip());
-    }
-
-    @Test
-    public void testType() throws Exception {
-        assertNotNull(configHandler.getType());
-    }
-
-    @Test(expected = IllegalArgumentException.class)
-    public void testEmpty() throws Exception {
-        configHandler.resolve(imageConfiguration, props());
-    }
-
-    @Test
-    public void testPorts() throws Exception {
-        List<ImageConfiguration> configs = configHandler.resolve(
-                imageConfiguration,props(
-                        "docker.name","demo",
-                        "docker.ports.1", "jolokia.port:8080",
-                        "docker.ports.2", "9090",
-                        "docker.ports.3", "0.0.0.0:80:80"
-                                        ));
-        assertEquals(1,configs.size());
-        RunImageConfiguration runConfig = configs.get(0).getRunConfiguration();
-        List<String> portsAsList = runConfig.getPorts();
-        String[] ports = new ArrayList<>(portsAsList).toArray(new String[portsAsList.size()]);
-        assertArrayEquals(new String[] {
-                "jolokia.port:8080",
-                "9090",
-                "0.0.0.0:80:80"
-        },ports);
-        BuildImageConfiguration buildConfig = configs.get(0).getBuildConfiguration();
-        ports = new ArrayList<>(buildConfig.getPorts()).toArray(new String[buildConfig.getPorts().size()]);
-        assertArrayEquals(new String[]{"8080", "9090", "80"}, ports);
-    }
-
-    @Test
-    public void testEnvAndLabels() throws Exception {
-        List<ImageConfiguration> configs = configHandler.resolve(
-                imageConfiguration,props(
-                        "docker.name","demo",
-                        "docker.env.HOME", "/tmp",
-                        "docker.env.root.dir", "/bla",
-                        "docker.labels.version", "1.0.0",
-                        "docker.labels.blub.bla.foobar", "yep"
-                                        ));
-
-        assertEquals(1,configs.size());
-        ImageConfiguration calcConfig = configs.get(0);
-        for (Map env : new Map[] { calcConfig.getBuildConfiguration().getEnv(),
-                                   calcConfig.getRunConfiguration().getEnv()}) {
-            assertEquals(2,env.size());
-            assertEquals("/tmp",env.get("HOME"));
-            assertEquals("/bla",env.get("root.dir"));
-        }
-        for (Map labels : new Map[] { calcConfig.getBuildConfiguration().getLabels(),
-                                      calcConfig.getRunConfiguration().getLabels()}) {
-            assertEquals(2, labels.size());
-            assertEquals("1.0.0", labels.get("version"));
-            assertEquals("yep", labels.get("blub.bla.foobar"));
-        }
-    }
-
-    @Test
-    public void testAssembly() throws Exception {
-        List<ImageConfiguration> configs = configHandler.resolve(imageConfiguration, props(getTestAssemblyData()));
-        assertEquals(1, configs.size());
-
-        AssemblyConfiguration config = configs.get(0).getBuildConfiguration().getAssemblyConfiguration();
-        assertEquals("user", config.getUser());
-        assertEquals("project", config.getDescriptorRef());
-        assertFalse(config.exportBasedir());
-        assertTrue(config.isIgnorePermissions());
-    }
-
-    @Test
-    public void testNamingScheme() throws Exception  {
-        String[] testData = new String[] {k(ConfigKey.NAME), "image", k(ConfigKey.NAMING_STRATEGY), RunImageConfiguration.NamingStrategy.alias.toString() };
-
-        ImageConfiguration config = resolveExternalImageConfig(testData);
-        assertEquals(RunImageConfiguration.NamingStrategy.alias, config.getRunConfiguration().getNamingStrategy());
-    }
-
-    @Test
-    public void testNoCleanup() throws Exception {
-        String[] testData = new String[] {k(ConfigKey.NAME), "image", k(ConfigKey.CLEANUP), "none" };
-
-        ImageConfiguration config = resolveExternalImageConfig(testData);
-        assertEquals(CleanupMode.NONE, config.getBuildConfiguration().cleanupMode());
-    }
-
-    @Test
-    public void testDockerfile() throws Exception {
-        String[] testData = new String[] { k(ConfigKey.NAME), "image", k(ConfigKey.DOCKER_FILE_DIR), "src/main/docker/" };
-        ImageConfiguration config = resolveExternalImageConfig(testData);
-        config.initAndValidate(ConfigHelper.NameFormatter.IDENTITY, null);
-        assertEquals(new File("src/main/docker/Dockerfile"), config.getBuildConfiguration().getDockerFile());
-    }
-
-    @Test
-    public void testNoCacheDisabled() throws Exception {
-        String[] testData = new String[] {k(ConfigKey.NAME), "image", k(ConfigKey.NOCACHE), "false" };
-
-        ImageConfiguration config = resolveExternalImageConfig(testData);
-        assertEquals(false, config.getBuildConfiguration().nocache());
-    }
-
-    @Test
-    public void testNoCacheEnabled() throws Exception {
-        String[] testData = new String[] {k(ConfigKey.NAME), "image", k(ConfigKey.NOCACHE), "true" };
-
-        ImageConfiguration config = resolveExternalImageConfig(testData);
-        assertEquals(true, config.getBuildConfiguration().nocache());
-    }
-
-    @Test
-    public void testNoOptimise() throws Exception {
-        String[] testData = new String[] {k(ConfigKey.NAME), "image", k(ConfigKey.OPTIMISE), "false" };
-
-        ImageConfiguration config = resolveExternalImageConfig(testData);
-        assertEquals(false, config.getBuildConfiguration().optimise());
-    }
-
-    @Test
-    public void testNoAssembly() throws Exception {
-        Properties props = props(k(ConfigKey.NAME), "image");
-        List<ImageConfiguration> configs = configHandler.resolve(imageConfiguration, props);
-        assertEquals(1, configs.size());
-
-        AssemblyConfiguration config = configs.get(0).getBuildConfiguration().getAssemblyConfiguration();
-        assertNull(config);
-    }
-
-    @Test
-    public void testResolve() {
-        ImageConfiguration resolved = resolveExternalImageConfig(getTestData());
-
-        validateBuildConfiguration(resolved.getBuildConfiguration());
-        validateRunConfiguration(resolved.getRunConfiguration());
-    }
-
-    private ImageConfiguration resolveExternalImageConfig(String[] testData) {
         Map<String, String> external = new HashMap<>();
         external.put("type", "props");
 
         ImageConfiguration config = new ImageConfiguration.Builder().name("image").alias("alias").externalConfig(external).build();
         PropertyConfigHandler handler = new PropertyConfigHandler();
 
-        List<ImageConfiguration> resolvedImageConfigs = handler.resolve(config, props(testData));
+        List<ImageConfiguration> resolvedImageConfigs = resolveImage(config, props(testData));
         assertEquals(1, resolvedImageConfigs.size());
 
         return resolvedImageConfigs.get(0);
@@ -640,12 +273,7 @@
         assertEquals("Hello\"World",labels.get("com.acme.label"));
     }
 
-    private void validateEnv(Map<String, String> env) {
-        assertTrue(env.containsKey("HOME"));
-        assertEquals("/Users/roland", env.get("HOME"));
-    }
-
-    private void validateRunConfiguration(RunImageConfiguration runConfig) {
+    protected void validateRunConfiguration(RunImageConfiguration runConfig) {
         assertEquals(a("/foo", "/tmp:/tmp"), runConfig.getVolumeConfiguration().getBind());
         assertEquals(a("CAP"), runConfig.getCapAdd());
         assertEquals(a("CAP"), runConfig.getCapDrop());
@@ -705,11 +333,7 @@
     private UlimitConfig ulimit(String name, Integer hard, Integer soft) {
         return new UlimitConfig(name, hard, soft);
     }
-
-    private List<String> a(String ... args) {
-        return Arrays.asList(args);
-    }
-
+    
     private Properties props(String ... args) {
         Properties ret = new Properties();
         for (int i = 0; i < args.length; i += 2) {
@@ -799,5 +423,4 @@
         assertEquals(expected.getSoft(), actual.getSoft());
         assertEquals(expected.getHard(), actual.getHard());
     }
-}
->>>>>>> 1f8e154d
+}